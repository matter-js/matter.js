--- conflicted
+++ resolved
@@ -13,16 +13,11 @@
 import { Agent } from "#endpoint/Agent.js";
 import { Endpoint } from "#endpoint/Endpoint.js";
 import { EndpointInitializer } from "#endpoint/properties/EndpointInitializer.js";
-<<<<<<< HEAD
 import { EndpointType } from "#endpoint/type/EndpointType.js";
-import { Identity, ImplementationError, Lifecycle, MaybePromise } from "#general";
+import { Diagnostic, Identity, ImplementationError, Lifecycle, Logger, MaybePromise } from "#general";
 import { FeatureBitmap, Matter, MatterModel } from "#model";
 import { ClientBehavior } from "#node/client/ClientBehavior.js";
-import { Interactable, OccurrenceManager } from "#protocol";
-=======
-import { Diagnostic, Identity, Lifecycle, Logger, MaybePromise } from "#general";
 import { Interactable, OccurrenceManager, PeerAddress } from "#protocol";
->>>>>>> b3a9a33c
 import { ClientNodeStore } from "#storage/client/ClientNodeStore.js";
 import { RemoteWriter } from "#storage/client/RemoteWriter.js";
 import { ServerNodeStore } from "#storage/server/ServerNodeStore.js";
@@ -205,7 +200,30 @@
         return this.#interaction;
     }
 
-<<<<<<< HEAD
+    override get identity() {
+        // If commissioned, use the peer address for logging purposes
+        let address = this.behaviors.maybeStateOf("commissioning")?.peerAddress as PeerAddress | undefined;
+
+        // During early initialization commissioning state may not be loaded, so check directly in storage too
+        if (!address) {
+            address = this.env.get(ClientNodeStore).storeForEndpoint(this).peerAddress as PeerAddress | undefined;
+        }
+
+        // Use the peer address as a log identifier if present
+        if (address) {
+            return PeerAddress(address).toString();
+        }
+
+        // Fall back to persistence ID
+        return super.identity;
+    }
+
+    protected override statusUpdate(message: string): void {
+        // Log client node status updates as info rather than notice and change the log facility to make clear it's a
+        // client
+        logger.info(Diagnostic.strong(this.toString()), message);
+    }
+
     /**
      * For nodes where the behavior/cluster structure can not be initialized automatically (e.g. by a subscription) or
      * when the subscription data misses special clusters, you can use this method to enable a cluster on a specific
@@ -253,30 +271,6 @@
         if (!partExisting) {
             await this.add(part);
         }
-=======
-    override get identity() {
-        // If commissioned, use the peer address for logging purposes
-        let address = this.behaviors.maybeStateOf("commissioning")?.peerAddress as PeerAddress | undefined;
-
-        // During early initialization commissioning state may not be loaded, so check directly in storage too
-        if (!address) {
-            address = this.env.get(ClientNodeStore).storeForEndpoint(this).peerAddress as PeerAddress | undefined;
-        }
-
-        // Use the peer address as a log identifier if present
-        if (address) {
-            return PeerAddress(address).toString();
-        }
-
-        // Fall back to persistence ID
-        return super.identity;
-    }
-
-    protected override statusUpdate(message: string): void {
-        // Log client node status updates as info rather than notice and change the log facility to make clear it's a
-        // client
-        logger.info(Diagnostic.strong(this.toString()), message);
->>>>>>> b3a9a33c
     }
 }
 
