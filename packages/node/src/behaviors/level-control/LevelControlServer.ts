/**
 * @license
 * Copyright 2022-2025 Matter.js Authors
 * SPDX-License-Identifier: Apache-2.0
 */

import { ActionContext } from "#behavior/context/ActionContext.js";
import { Behavior } from "#behavior/index.js";
import { Transitions } from "#behavior/Transitions.js";
import { ColorControlServer } from "#behaviors/color-control";
import { GeneralDiagnosticsBehavior } from "#behaviors/general-diagnostics";
import { OnOffServer } from "#behaviors/on-off";
import { GeneralDiagnostics } from "#clusters/general-diagnostics";
import { LevelControl } from "#clusters/level-control";
import { Endpoint } from "#endpoint/index.js";
import { RootEndpoint } from "#endpoints/root";
import { AsyncObservable, Logger, MaybePromise } from "#general";
import { Val } from "#protocol";
import { StatusCode, StatusResponseError, TypeFromPartialBitSchema } from "#types";
import { ClusterType } from "@matter/types";
import { LevelControlBehavior } from "./LevelControlBehavior.js";

const logger = Logger.get("LevelControlServer");

const LevelControlBase = LevelControlBehavior.with(LevelControl.Feature.OnOff, LevelControl.Feature.Lighting);

/**
 * This is the default server implementation of {@link LevelControlBehavior}.
 *
 * You should use {@link LevelControlServer.with} to specialize the class for the features your implementation supports.
 *
 * This implementation includes all features of {@link LevelControl.Cluster} and all mandatory commands. It also handles
 * the OnOff cluster dependency and the ColorControl dependency as defined by the Matter specification.
 *
 * By default, this implementation ignores transition times and sets levels immediately.  You can set
 * {@link LevelControl.State#managedTransitionTimeHandling} to enable higher-level logic in Matter.js to manage level
 * changes.
 *
 * If your hardware supports transitions natively, you may override {@link createTransitions} to return a
 * {@link Transitions} implementation adapted to your hardware.  This allows matter.js to handle Matter requirements
 * such as remaining time and level reporting.
 *
 * Alternatively, you may override the following methods in this class to implement lower-level logic yourself.
 * Implementing a cluster in this way will disable much of the logic matter.js implements for you in the default
 * implementations.
 *
 * * {@link LevelControlBaseServer.moveToLevelLogic} moves the value to a defined level with a transition time
 * * {@link LevelControlBaseServer.moveLogic} moves the value up or down with a defined rate
 * * {@link LevelControlBaseServer.stepLogic} steps the value up or down with a defined step size and transition
 * * {@link LevelControlBaseServer.stopLogic} stops any currently running transitions
 * * {@link LevelControlBaseServer.couple} couples the current level with other clusters (e.g. ColorControl)
 * * {@link LevelControlBaseServer.handleOnOffChange} transition to onLevel when device turns on or off
 *
 * All overridable methods may be implemented sync or async by returning a Promise.
 */
export class LevelControlBaseServer extends LevelControlBase {
    declare protected internal: LevelControlBaseServer.Internal;
    declare state: LevelControlBaseServer.State;
    declare events: LevelControlBaseServer.Events;

    /** Returns the minimum level, including feature specific fallback value handling. */
    get minLevel() {
        return this.state.minLevel ?? (this.features.lighting ? 1 : 0);
    }

    /** Returns the maximum level, including feature specific fallback value handling. */
    get maxLevel() {
        return this.state.maxLevel ?? 0xfe;
    }

    /**
     * The current level value as number.
     *
     * Throws a StatusResponse Error when null.
     */
    get currentLevel(): number {
        if (this.state.currentLevel === null) {
            throw new StatusResponseError(
                "The currentLevel value is null, so we cannot operate on it.",
                StatusCode.Failure,
            );
        }
        return this.state.currentLevel;
    }

    override initialize(): MaybePromise {
        // As a virtual attribute remaining time change only emits when we do so manually.  This works out well because
        // as a continuous value it should only emit under limited circumstances defined by spec
        //
        // We disable normal "quieter" suppression so it always emits when we emit manually
        if (this.events.remainingTime$Changed !== undefined) {
            this.events.remainingTime$Changed.quiet.config = {
                suppressionEnabled: false,
            };
        }

        // Configure transition management
        this.internal.transitions = this.#initializeTransitions();

        // Configure lighting feature
        if (this.features.lighting) {
            this.initializeLighting();
        }

        // Configure on/off feature
        if (this.features.onOff && this.agent.has(OnOffServer)) {
            this.initializeOnOff();
        }
    }

    /**
     * Create transition management instance.
     *
     * We manage transitions using {@link Transitions} if
     * {@link LevelControlBaseServer.State#managedTransitionTimeHandling} is true.
     *
     * You may override this method to replace the {@link Transitions} implementation customized for your application.
     * The provided configuration object is the default one used for Level Control transitions, but can be adjusted
     * if needed.
     */
    protected createTransitions<B extends Behavior>(config: Transitions.Configuration<B>) {
        return new Transitions(this.endpoint, config);
    }

    #initializeTransitions() {
        const { endpoint } = this;

        // Transitions read continuously from their configuration object so the values need to be dynamic.  To make
        // this efficient we use the read-only view of our state provided by the endpoint as it is always available
        const readOnlyState = (endpoint.state as Record<string, unknown>).levelControl as LevelControlBaseServer.State;

        return this.createTransitions({
            type: LevelControlBaseServer,

            remainingTimeEvent: this.events.remainingTime$Changed,

            get manageTransitions() {
                return readOnlyState.managedTransitionTimeHandling;
            },

            get transitionEndTimeMs() {
                return readOnlyState.transitionEndTimeMs;
            },

            get stepIntervalMs() {
                return readOnlyState.transitionStepIntervalMs;
            },

            properties: {
                currentLevel: {
                    get min() {
                        return readOnlyState.minLevel;
                    },

                    get max() {
                        return readOnlyState.maxLevel;
                    },
                },
            },
        });
    }

    /**
     * Initialize lighting features.
     *
     * This only applies if the Level Control cluster has the "LT" feature enabled.
     */
    protected initializeLighting() {
        if (this.state.currentLevel === 0) {
            logger.warn(
                `The currentLevel value of ${this.state.currentLevel} is invalid according to Matter specification. The value must not be 0.`,
            );
        }
        if (this.minLevel !== 1) {
            logger.warn(
                `The minLevel value of ${this.minLevel} is invalid according to Matter specification. The value should be 1.`,
            );
        }
        if (this.maxLevel !== 0xfe) {
            logger.warn(
                `The maxLevel value of ${this.maxLevel} is invalid according to Matter specification. The value should be 254.`,
            );
        }

        if (this.#getBootReason() !== GeneralDiagnostics.BootReason.SoftwareUpdateCompleted) {
            const startUpLevelValue = this.state.startUpCurrentLevel ?? null;
            const currentLevelValue = this.state.currentLevel;
            let targetLevelValue: number | null;

            switch (startUpLevelValue) {
                case 0:
                    targetLevelValue = this.minLevel;
                    break;
                case null:
                    targetLevelValue = currentLevelValue;
                    break;
                default:
                    targetLevelValue = startUpLevelValue;
                    break;
            }

            if (targetLevelValue !== currentLevelValue) {
                this.state.currentLevel = asIntOrNull(targetLevelValue);
            }
        }
    }

    /**
     * Initialize On/Off cluster integration.
     *
     * This only applies if the Level Control cluster has the "OO" feature enabled.
     */
    protected initializeOnOff() {
        this.reactTo(this.agent.get(OnOffServer).events.onOff$Changed, this.handleOnOffChange);
    }

    /**
     * Default command implementation.
     *
     * After checking input we use {@link moveToLevelLogic} method to set the level.  To replace the default logic,
     * override {@link moveToLevelLogic} which also implements {@link moveToLevelWithOnOff}.
     */
    override moveToLevel({
        level,
        transitionTime,
        optionsMask,
        optionsOverride,
    }: LevelControl.MoveToLevelRequest): MaybePromise {
        const effectiveOptions = this.#calculateEffectiveOptions(optionsMask, optionsOverride);
        if (!this.#optionsAllowExecution(effectiveOptions)) {
            return;
        }

        this.#assertLevelValue(level);

        return this.moveToLevelLogic(level, transitionTime, false, effectiveOptions);
    }

    /**
     * Default command implementation.
     *
     * To replace this logic, override {@link moveToLevelLogic} whicih also implements {@link moveToLevel}.
     */
    override moveToLevelWithOnOff({ level, transitionTime }: LevelControl.MoveToLevelRequest): MaybePromise {
        this.#assertLevelValue(level);

        return this.moveToLevelLogic(level, transitionTime, true);
    }

    /**
     * Assert the rate value, throws error on invalid values and set default value if null
     */
    #assertRateValue(rate: number | null) {
        if (rate === 0) {
            throw new StatusResponseError(`Illegal move rate of 0`, StatusCode.InvalidCommand);
        }
        if (rate === null) {
            return this.state.defaultMoveRate ?? null;
        }
        return rate;
    }

    /**
     * Default "MoveToLevel" implementation.
     *
     * When a transition time is not null the implementation uses a step based logic to manage the move. It also checks
     * if the level is within min/max range and sets the level accordingly.
     *
     * @param level Level to set
     * @param transitionTime transition time
     * @param withOnOff true if the method is called by a "WithOnOff" command variant
     * @param options Options for the command
     */
    protected moveToLevelLogic(
        level: number,
        transitionTime: number | null,
        withOnOff: boolean,
        options: TypeFromPartialBitSchema<typeof LevelControl.Options> = {},
    ): MaybePromise {
        const effectiveTransitionTime = transitionTime ?? this.state.onOffTransitionTime ?? null;

        let effectiveRate;
        if (effectiveTransitionTime) {
            effectiveRate = ((level - this.currentLevel) / effectiveTransitionTime) * 10;
        }

        return this.transition(level, effectiveRate, withOnOff, options);
    }

    /**
     * Default command implementation.
     *
     * After checking input we use {@link moveLogic} method to set the level.
     *
     * To replace default behavior, override {@link moveLogic} which also implements {@link moveWithOnOff}.
     */
    override move({ moveMode, rate, optionsMask, optionsOverride }: LevelControl.MoveRequest): MaybePromise {
        rate = this.#assertRateValue(rate);

        const effectiveOptions = this.#calculateEffectiveOptions(optionsMask, optionsOverride);
        if (!this.#optionsAllowExecution(effectiveOptions)) {
            return;
        }

        return this.moveLogic(moveMode, rate, false, effectiveOptions);
    }

    /**
     * Default command implementation.
     *
     * We use {@link moveLogic} method to set the level.
     *
     * To replace default behavior, override {@link moveLogic} which also implements {@link move}.
     */
    override moveWithOnOff({ moveMode, rate }: LevelControl.MoveRequest): MaybePromise {
        rate = this.#assertRateValue(rate);

        return this.moveLogic(moveMode, rate, true);
    }

    /**
     * Default implementation of the "Move" commands.
     *
     * When move rate is null and there is no default move rate, we move to to the min or max level directly. Otherwise
     * we apply step logic and increase or decrease by step size for every step.
     *
     * @param moveMode Mode (Up/Down) of the move action
     * @param rate Rate of the move action, null if no rate is provided and the default should be used
     * @param withOnOff true if the method is called by a *WithOnOff command
     * @param options Options for the command
     */
    protected moveLogic(
        moveMode: LevelControl.MoveMode,
        rate: number | null,
        withOnOff: boolean,
        options: TypeFromPartialBitSchema<typeof LevelControl.Options> = {},
    ): MaybePromise {
        let targetLevel;
        if (moveMode === LevelControl.MoveMode.Up) {
            targetLevel = Infinity;
        } else {
            targetLevel = -Infinity;
            if (rate) {
                rate *= -1;
            }
        }

        return this.transition(targetLevel, rate, withOnOff, options);
    }

    /**
     * Default command implementation.
     *
     * After checking options we use {@link stepLogic} to set the level.
     *
     * To replace default beahavior, override {@link stepLogic} which also implements {@link stepWithOnOff}.
     */
    override step({
        stepMode,
        stepSize,
        transitionTime,
        optionsMask,
        optionsOverride,
    }: LevelControl.StepRequest): MaybePromise {
        const effectiveOptions = this.#calculateEffectiveOptions(optionsMask, optionsOverride);
        if (!this.#optionsAllowExecution(effectiveOptions)) {
            return;
        }
        return this.stepLogic(stepMode, stepSize, transitionTime, false, effectiveOptions);
    }

    /**
     * Default command implementation.
     *
     * To replace default beahavior, override {@link stepLogic} which also implements {@link step}.
     */
    override stepWithOnOff({ stepMode, stepSize, transitionTime }: LevelControl.StepRequest): MaybePromise {
        return this.stepLogic(stepMode, stepSize, transitionTime, true);
    }

    /**
     * Default step implementation.
     *
     * When transition time is null, we move immediately to the min or max level. Otherwise we increase or decrease the
     * level by the step size for each step.
     *
     * @param stepMode Mode (Up/Down) of the step action
     * @param stepSize Size of the step action
     * @param transitionTime Time of the step action in 10th of a second
     * @param withOnOff true if the method is called by a *WithOnOff command
     * @param options Options for the command
     */
    protected stepLogic(
        stepMode: LevelControl.StepMode,
        stepSize: number,
        transitionTime: number | null,
        withOnOff: boolean,
        options: TypeFromPartialBitSchema<typeof LevelControl.Options> = {},
    ): MaybePromise {
        const direction = stepMode === LevelControl.StepMode.Up ? 1 : -1;

        let effectiveRate;
        if (transitionTime !== null) {
            effectiveRate = (stepSize / transitionTime) * 10 * direction;
        }

        return this.transition(this.currentLevel + stepSize * direction, effectiveRate, withOnOff, options);
    }

    override stop({ optionsMask, optionsOverride }: LevelControl.StopRequest): MaybePromise {
        const effectiveOptions = this.#calculateEffectiveOptions(optionsMask, optionsOverride);
        if (!this.#optionsAllowExecution(effectiveOptions)) {
            return;
        }

        return this.stopLogic(effectiveOptions);
    }

    override stopWithOnOff(request: LevelControl.StopRequest): MaybePromise {
        return this.stop(request);
    }

    /**
     * Default stop logic. This aborts any level transition currently underway and sets the remaining time to 0.
     */
    protected stopLogic(_options: TypeFromPartialBitSchema<typeof LevelControl.Options> = {}): MaybePromise {
        this.internal.transitions?.stop();
    }

    /**
     * Change to a designated level.
     *
     * @param targetLevel the new level once transition completes; if omitted transition will stop at min or max value
     * @param changePerS the move rate; 0 or nullish means transition instantly
     * @param withOnOff if true follows rules for On/Off command variants
     * @param options additional options supplied by the client
     */
    protected transition(
        targetLevel?: number,
        changePerS?: number | null,
        withOnOff = false,
        options: TypeFromPartialBitSchema<typeof LevelControl.Options> = {},
    ): MaybePromise {
        this.couple(withOnOff, options, targetLevel);

        this.internal.transitions?.start({
            name: "currentLevel",
            owner: this,
            changePerS,
            targetValue: targetLevel,

            onStep() {
                this.couple(withOnOff, options, targetLevel);
            },
        });
    }

    /**
     * Configure the current transaction to synchronize state with other clusters.
     *
     * This handles of on/off state in the On/Off cluster and color temperature in the Color Control cluster.
     */
    couple(
        withOnOff: boolean,
        options: TypeFromPartialBitSchema<typeof LevelControl.Options> = {},
        targetLevel?: number,
    ): MaybePromise {
        // Couple with On/Off state
        if (this.features.onOff && withOnOff && this.agent.has(OnOffServer)) {
            if (targetLevel === undefined) {
                targetLevel = this.currentLevel;
            }

            if (targetLevel === this.minLevel) {
                // When moving to off, coupling occurs at end of transaction
                this.context.transaction.addParticipants({
                    preCommit: () => {
                        if (this.currentLevel === this.minLevel) {
                            const onOff = this.agent.get(OnOffServer);
                            if (onOff.state.onOff) {
                                onOff.state.onOff = false;
                                return true;
                            }
                        }

                        return false;
                    },
                });
            } else {
                // When moving toward on, coupling has immediate affect (this is required by CHIP tests)
                const onOff = this.agent.get(OnOffServer);
                if (!onOff.state.onOff) {
                    onOff.state.onOff = true;

                    // Ensure we move to "on" level before initiating any transition
                    this.handleOnOffChange(true);
                }
            }
        }

        // Couple with ColorControl temp
        if (this.features.lighting && options.coupleColorTempToLevel && this.agent.has(ColorControlServer)) {
            this.context.transaction.addParticipants({
                preCommit: () => {
                    const colorControl = this.agent.get(ColorControlServer);
                    const prevTemp = colorControl.mireds;

                    const promise = colorControl.syncColorTemperatureWithLevel(this.currentLevel);
                    if (promise) {
                        return promise.then(() => colorControl.mireds !== prevTemp);
                    }

                    return colorControl.mireds !== prevTemp;
                },
            });
        }
    }

    /**
     * Implement mandatory interaction with the OnOff cluster on the same endpoint when "OnOff" feature is enabled
     *
     * By default we set the current level to the onLevel value when the device is turned on.
     *
     * Other fading up/down logic required by the {@link MatterSpecification.v12.Cluster} §1.6.4.1.1 needs to be
     * implemented in a specialized implementation if needed.
     *
     * @param onOff The new onOff state
     */
    protected handleOnOffChange(onOff: boolean): MaybePromise {
        if (!onOff || this.state.onLevel === null) {
            return;
        }
        this.state.currentLevel = this.state.onLevel;
    }

    #calculateEffectiveOptions(
        optionsMask: TypeFromPartialBitSchema<typeof LevelControl.Options>,
        optionsOverride: TypeFromPartialBitSchema<typeof LevelControl.Options>,
    ): TypeFromPartialBitSchema<typeof LevelControl.Options> {
        const options = this.state.options ?? {};
        return {
            executeIfOff: optionsMask.executeIfOff ? optionsOverride.executeIfOff : options.executeIfOff,
            coupleColorTempToLevel: this.features.lighting
                ? optionsMask.coupleColorTempToLevel
                    ? optionsOverride.coupleColorTempToLevel
                    : options.coupleColorTempToLevel
                : false,
        };
    }

    #optionsAllowExecution(options: TypeFromPartialBitSchema<typeof LevelControl.Options>) {
        return (
            options.executeIfOff ||
            !this.features.onOff ||
            !this.agent.has(OnOffServer) ||
            this.agent.get(OnOffServer).state.onOff
        );
    }

    #assertLevelValue(level: number) {
        if (level < this.minLevel) {
            throw new StatusResponseError(
                `The level value of ${level} is invalid. It must be greater or equal to ${this.minLevel}.`,
                StatusCode.ConstraintError,
            );
        }
        if (level > this.maxLevel) {
            throw new StatusResponseError(
                `The level value of ${level} is invalid. It must be less or equal to ${this.maxLevel}.`,
                StatusCode.ConstraintError,
            );
        }
    }

    #getBootReason() {
        const rootEndpoint = this.endpoint.ownerOfType(RootEndpoint);
        if (rootEndpoint !== undefined && rootEndpoint.behaviors.has(GeneralDiagnosticsBehavior)) {
            return rootEndpoint.stateOf(GeneralDiagnosticsBehavior).bootReason;
        }
    }

    override async [Symbol.asyncDispose]() {
        if (this.internal.transitions) {
            await this.internal.transitions.close();
            this.internal.transitions = undefined;
        }
        await super[Symbol.asyncDispose]?.();
    }
}

export namespace LevelControlBaseServer {
    export class Internal {
        /**
         * Transition management.
         */
        transitions?: Transitions<LevelControlBaseServer>;
    }

    export class State extends LevelControlBase.State {
        /**
         * The default implementation always set the target level immediately and so ignores all transition times
         * requested or configured.
         *
         * Set this to true to manage transition changes using {@link Transitions}.  You should only use this if your
         * hardware doesn't support transition management on its own.
         */
        managedTransitionTimeHandling = false;

        /**
         * If transition management is disabled you may specify this as the "end time" for transitions.  The remaining
         * time attribute will then report correctly.
         */
        transitionEndTimeMs = undefined;

        /**
         * When managing transitions, this is the interval at which steps occur in ms.
         */
        transitionStepIntervalMs = 100;

        [Val.properties](endpoint: Endpoint) {
            // Only return remaining time if the attribute is defined in the endpoint
            if (
                (endpoint.behaviors.optionsFor(LevelControlBaseServer) as Record<string, unknown>)?.remainingTime ===
                    undefined &&
                (endpoint.behaviors.defaultsFor(LevelControlBaseServer) as Record<string, unknown>)?.remainingTime ===
                    undefined
            ) {
                return {};
            }
            return {
                set remainingTime(value: number) {
                    const transition = endpoint.behaviors.internalsOf(LevelControlBaseServer).transitions;
                    if (transition) {
                        transition.remainingTime = value;
                    }
                },

                get remainingTime() {
                    return endpoint.behaviors.internalsOf(LevelControlBaseServer).transitions?.remainingTime ?? 0;
                },
            };
        }
    }

    export class Events extends LevelControlBase.Events {
        transitionEndTime$Changed = AsyncObservable<[value: number, oldValue: number, context: ActionContext]>();
    }

    export declare const ExtensionInterface: {
        moveToLevelLogic(
            level: number,
            transitionTime: number | null,
            withOnOff: boolean,
            options: TypeFromPartialBitSchema<typeof LevelControl.Options>,
        ): MaybePromise;
        moveLogic(
            moveMode: LevelControl.MoveMode,
            rate: number | null,
            withOnOff: boolean,
            options: TypeFromPartialBitSchema<typeof LevelControl.Options>,
        ): MaybePromise;
        stepLogic(
            stepMode: LevelControl.StepMode,
            stepSize: number,
            transitionTime: number | null,
            withOnOff: boolean,
            options: TypeFromPartialBitSchema<typeof LevelControl.Options>,
<<<<<<< HEAD
        ): MaybePromise;
        stopLogic(options: TypeFromPartialBitSchema<typeof LevelControl.Options>): MaybePromise;
        couple(withOnOff: boolean, options: TypeFromPartialBitSchema<typeof LevelControl.Options>): MaybePromise;
        handleOnOffChange(onOff: boolean): MaybePromise;
=======
        ): MaybePromise<void>;
        stopLogic(options: TypeFromPartialBitSchema<typeof LevelControl.Options>): MaybePromise<void>;
        couple(withOnOff: boolean, options: TypeFromPartialBitSchema<typeof LevelControl.Options>): MaybePromise<void>;
        handleOnOffChange(onOff: boolean): void;
>>>>>>> 80aabcf8
    };
}

// We had turned on some more features to provide the default implementation, but export the cluster with no
// Features again.
export class LevelControlServer extends LevelControlBaseServer.for(ClusterType(LevelControl.Base)) {}

function asIntOrNull(value: number | null) {
    if (value === null) {
        return null;
    }

    return Math.round(value);
}<|MERGE_RESOLUTION|>--- conflicted
+++ resolved
@@ -665,17 +665,10 @@
             transitionTime: number | null,
             withOnOff: boolean,
             options: TypeFromPartialBitSchema<typeof LevelControl.Options>,
-<<<<<<< HEAD
         ): MaybePromise;
         stopLogic(options: TypeFromPartialBitSchema<typeof LevelControl.Options>): MaybePromise;
         couple(withOnOff: boolean, options: TypeFromPartialBitSchema<typeof LevelControl.Options>): MaybePromise;
         handleOnOffChange(onOff: boolean): MaybePromise;
-=======
-        ): MaybePromise<void>;
-        stopLogic(options: TypeFromPartialBitSchema<typeof LevelControl.Options>): MaybePromise<void>;
-        couple(withOnOff: boolean, options: TypeFromPartialBitSchema<typeof LevelControl.Options>): MaybePromise<void>;
-        handleOnOffChange(onOff: boolean): void;
->>>>>>> 80aabcf8
     };
 }
 
