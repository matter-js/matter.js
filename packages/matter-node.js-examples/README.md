--- conflicted
+++ resolved
@@ -173,13 +173,8 @@
 * -port the port of the device to commission (default: 5540)
 * -longDiscriminator: the discriminator to use for pairing (default: 3840, value between 0 and 4095)
 * -pin: the pin to use for pairing (default: 20202021)
-<<<<<<< HEAD
-* -pairingcode: code to use for pairing (-discriminator and -pin will be ignored)
+* -pairingcode: code to use for pairing (-longDiscriminator and -pin will be ignored)
 * -store: the storage location (directory) to use for storing the pairing information (default: .controller-node). Ideally use names with "." at the beginning. Delete the directory or provide an alternative name to reset the controller
-=======
-* -pairingcode: code to use for pairing (-longDiscriminator and -pin will be ignored)
-* -store: the storage location (directory) to use for storing the pairing information (default: controller-node). Delete the directory or provide an alternative name to reset the controller
->>>>>>> b49b0975
 * -clearstorage: the storage location will be reset on start of the process
 
 ## Development on basis of the examples
