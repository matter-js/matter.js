{
    "compilerOptions": {
        "target": "es6",
<<<<<<< HEAD

        // Local dev compilation checks
        "forceConsistentCasingInFileNames": true,
        "noImplicitAny": true,
        "noImplicitOverride": true,
        "noUnusedParameters": true,
        "noUnusedLocals": true,
        "strictNullChecks": true
=======
        "noUnusedLocals": false,
        "noUnusedParameters": false
>>>>>>> 98b40988
    },
    "include": ["src/**/*.ts", "dts/*.d.ts", "test/**/*.ts"],
    "exclude": [],
    "references": [
        { "path": "../matter.js" }
    ],

}<|MERGE_RESOLUTION|>--- conflicted
+++ resolved
@@ -1,7 +1,6 @@
 {
     "compilerOptions": {
         "target": "es6",
-<<<<<<< HEAD
 
         // Local dev compilation checks
         "forceConsistentCasingInFileNames": true,
@@ -10,10 +9,6 @@
         "noUnusedParameters": true,
         "noUnusedLocals": true,
         "strictNullChecks": true
-=======
-        "noUnusedLocals": false,
-        "noUnusedParameters": false
->>>>>>> 98b40988
     },
     "include": ["src/**/*.ts", "dts/*.d.ts", "test/**/*.ts"],
     "exclude": [],
