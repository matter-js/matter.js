/**
 * @license
 * Copyright 2022-2023 Project CHIP Authors
 * SPDX-License-Identifier: Apache-2.0
 */

import { StorageBackendMemory, StorageManager } from "@project-chip/matter.js/storage";

import { Crypto } from "@project-chip/matter.js/crypto";
import { CryptoNode } from "../../src/crypto/CryptoNode";

import { KEY } from "../cluster/ClusterServerTestingUtil.js";

Crypto.get = () => new CryptoNode();

import { Time, TimeFake } from "@project-chip/matter.js/time";

Time.get = () => new TimeFake(0);

import * as assert from "assert";
import {
<<<<<<< HEAD
    InteractionServer, ReadRequest, DataReport, WriteRequest, WriteResponse, InvokeRequest, InvokeResponse
=======
    ClusterServer, InteractionServer, ReadRequest, DataReport, WriteRequest, WriteResponse, InvokeRequest,
    InvokeResponse, InteractionServerMessenger, SubscribeRequest
>>>>>>> b8066f0d
} from "@project-chip/matter.js/interaction";
import { MessageExchange } from "@project-chip/matter.js/protocol";
import { Endpoint, DeviceTypeDefinition, DeviceClasses } from "@project-chip/matter.js/device";
import {
    FabricId, FabricIndex, NodeId, VendorId, TlvFabricIndex, EndpointNumber, ClusterId, AttributeId, CommandId,
    EventId
} from "@project-chip/matter.js/datatype";
import {
    TlvString, TlvUInt8, TlvNoArguments, TlvArray, TlvField, TlvObject, TlvNullable, TlvOptionalField
} from "@project-chip/matter.js/tlv";
import { ClusterServer, BasicInformationCluster, OnOffCluster, AccessControlCluster } from "@project-chip/matter.js/cluster";
import { Message } from "@project-chip/matter.js/codec";
import { Fabric } from "@project-chip/matter.js/fabric";
import { ByteArray } from "@project-chip/matter.js/util";
import { SecureSession } from "@project-chip/matter.js/session";

const DummyTestDevice = DeviceTypeDefinition({
    code: 0,
    name: "DummyTestDevice",
    deviceClass: DeviceClasses.Simple,
    revision: 1
});

const READ_REQUEST: ReadRequest = {
    interactionModelRevision: 1,
    isFabricFiltered: true,
    attributeRequests: [
        { endpointId: EndpointNumber(0), clusterId: ClusterId(0x28), attributeId: AttributeId(2) },
        { endpointId: EndpointNumber(0), clusterId: ClusterId(0x28), attributeId: AttributeId(4) },
        { endpointId: EndpointNumber(0), clusterId: ClusterId(0x28), attributeId: AttributeId(400) }, // unsupported attribute
        { endpointId: EndpointNumber(0), clusterId: ClusterId(0x99), attributeId: AttributeId(4) }, // unsupported cluster
        { endpointId: EndpointNumber(1), clusterId: ClusterId(0x28), attributeId: AttributeId(1) }, // unsupported endpoint
        { endpointId: undefined, clusterId: ClusterId(0x28), attributeId: AttributeId(3) },
        { endpointId: undefined, clusterId: ClusterId(0x99), attributeId: AttributeId(3) }, // ignore
    ],
};

const READ_RESPONSE: DataReport = {
    interactionModelRevision: 1,
    suppressResponse: false,
    eventReports: undefined,
    attributeReports: [
        {
            attributeData: {
                path: { endpointId: EndpointNumber(0), clusterId: ClusterId(0x28), attributeId: AttributeId(2) },
                data: TlvUInt8.encodeTlv(1),
                dataVersion: 0,
            }
        },
        {
            attributeData: {
                path: { endpointId: EndpointNumber(0), clusterId: ClusterId(0x28), attributeId: AttributeId(4) },
                data: TlvUInt8.encodeTlv(2),
                dataVersion: 0,
            }
        },
        {
            attributeStatus: {
                path: { endpointId: EndpointNumber(0), clusterId: ClusterId(0x28), attributeId: AttributeId(400) },
                status: { status: 134 },
            }
        },
        {
            attributeStatus: {
                path: { endpointId: EndpointNumber(0), clusterId: ClusterId(0x99), attributeId: AttributeId(4) },
                status: { status: 195 },
            }
        },
        {
            attributeStatus: {
                path: { endpointId: EndpointNumber(1), clusterId: ClusterId(0x28), attributeId: AttributeId(1) },
                status: { status: 127 },
            }
        },
        {
            attributeData: {
                path: { endpointId: EndpointNumber(0), clusterId: ClusterId(0x28), attributeId: AttributeId(3) },
                data: TlvString.encodeTlv("product"),
                dataVersion: 0,
            }
        },
    ]
};

const INVALID_SUBSCRIBE_REQUEST: SubscribeRequest = {
    interactionModelRevision: 1,
    isFabricFiltered: true,
    attributeRequests: [
        { endpointId: EndpointNumber(0), clusterId: ClusterId(0x99), attributeId: AttributeId(2) },
        { endpointId: EndpointNumber(99) },
    ],
    eventRequests: [
        { endpointId: EndpointNumber(0), clusterId: ClusterId(0x99), eventId: EventId(2) },
        { endpointId: EndpointNumber(99) },
    ],
    keepSubscriptions: true,
    minIntervalFloorSeconds: 1,
    maxIntervalCeilingSeconds: 2,
};

const WRITE_REQUEST: WriteRequest = {
    interactionModelRevision: 1,
    suppressResponse: false,
    timedRequest: false,
    writeRequests: [
        {
            path: { endpointId: EndpointNumber(0), clusterId: ClusterId(0x28), attributeId: AttributeId(100) },
            data: TlvUInt8.encodeTlv(3),
            dataVersion: 0,
        },
        {
            path: { endpointId: EndpointNumber(0), clusterId: ClusterId(0x99), attributeId: AttributeId(4) },
            data: TlvUInt8.encodeTlv(3),
            dataVersion: 0,
        },
        {
            path: { endpointId: EndpointNumber(1), clusterId: ClusterId(0x28), attributeId: AttributeId(4) },
            data: TlvUInt8.encodeTlv(3),
            dataVersion: 0,
        },
        {
            path: { endpointId: EndpointNumber(0), clusterId: ClusterId(0x28), attributeId: AttributeId(5) },
            data: TlvString.encodeTlv("test"),
            dataVersion: 0,
        },
    ],
    moreChunkedMessages: false,
};

const WRITE_RESPONSE: WriteResponse = {
    interactionModelRevision: 1,
    writeResponses: [
        {
            path: { attributeId: AttributeId(100), clusterId: ClusterId(40), endpointId: EndpointNumber(0) }, status: { status: 134 }
        },
        {
            path: { attributeId: AttributeId(4), clusterId: ClusterId(0x99), endpointId: EndpointNumber(0) }, status: { status: 195 }
        },
        {
            path: { attributeId: AttributeId(4), clusterId: ClusterId(40), endpointId: EndpointNumber(1) }, status: { status: 127 }
        },
        {
            path: { attributeId: AttributeId(5), clusterId: ClusterId(40), endpointId: EndpointNumber(0) }, status: { status: 0 }
        }
    ]
};

const MASS_WRITE_REQUEST: WriteRequest = {
    interactionModelRevision: 1,
    suppressResponse: false,
    timedRequest: false,
    writeRequests: [
        {
            path: { endpointId: EndpointNumber(0), clusterId: ClusterId(0x28) },
            data: TlvString.encodeTlv("test"),
            dataVersion: 0,
        },
        {
            path: { endpointId: EndpointNumber(0), clusterId: ClusterId(0x99) },
            data: TlvString.encodeTlv("test"),
            dataVersion: 0,
        },
        {
            path: { endpointId: EndpointNumber(1), clusterId: ClusterId(0x28) },
            data: TlvString.encodeTlv("test"),
            dataVersion: 0,
        }
    ],
    moreChunkedMessages: false,
};

const MASS_WRITE_RESPONSE: WriteResponse = {
    interactionModelRevision: 1,
    writeResponses: [
        {
            path: { attributeId: AttributeId(5), clusterId: ClusterId(40), endpointId: EndpointNumber(0) }, status: { status: 0 }
        },
        {
            path: { attributeId: AttributeId(6), clusterId: ClusterId(40), endpointId: EndpointNumber(0) }, status: { status: 0 }
        },
        {
            path: { attributeId: AttributeId(16), clusterId: ClusterId(40), endpointId: EndpointNumber(0) }, status: { status: 0 }
        }
    ]
};

const TlvAclTestSchema = TlvObject({
    privilege: TlvField(1, TlvUInt8),
    authMode: TlvField(2, TlvUInt8),
    subjects: TlvField(3, TlvNullable(TlvUInt8)),
    targets: TlvField(4, TlvNullable(TlvUInt8)),
    fabricIndex: TlvOptionalField(254, TlvFabricIndex),
});

const CHUNKED_ARRAY_WRITE_REQUEST: WriteRequest = {
    interactionModelRevision: 1,
    suppressResponse: false,
    timedRequest: false,
    writeRequests: [
        {
            path: { endpointId: EndpointNumber(0), clusterId: ClusterId(0x1f), attributeId: AttributeId(0) },
            data: TlvArray(TlvAclTestSchema).encodeTlv([]),
            dataVersion: 0,
        },
        {
            path: { endpointId: EndpointNumber(0), clusterId: ClusterId(0x1f), attributeId: AttributeId(0), listIndex: null },
            data: TlvAclTestSchema.encodeTlv({
                privilege: 1,
                authMode: 1,
                subjects: null,
                targets: null,
            }),
            dataVersion: 0,
        },
        {
            path: { endpointId: EndpointNumber(0), clusterId: ClusterId(0x1f), attributeId: AttributeId(0), listIndex: null },
            data: TlvAclTestSchema.encodeTlv({
                privilege: 1,
                authMode: 0,
                subjects: null,
                targets: null,
                fabricIndex: FabricIndex.NO_FABRIC,
            }),
            dataVersion: 0,
        },
        {
            path: { endpointId: EndpointNumber(0), clusterId: ClusterId(0x1f), attributeId: AttributeId(0), listIndex: null },
            data: TlvAclTestSchema.encodeTlv({
                privilege: 1,
                authMode: 2,
                subjects: null,
                targets: null,
                fabricIndex: FabricIndex(2),
            }),
            dataVersion: 0,
        },
    ],
    moreChunkedMessages: false,
};

const CHUNKED_ARRAY_WRITE_RESPONSE: WriteResponse = {
    interactionModelRevision: 1,
    writeResponses: [
        {
            path: { attributeId: AttributeId(0), clusterId: ClusterId(31), endpointId: EndpointNumber(0) }, status: { status: 0 }
        }
    ]
};

const INVOKE_COMMAND_REQUEST_WITH_EMPTY_ARGS: InvokeRequest = {
    interactionModelRevision: 1,
    suppressResponse: false,
    timedRequest: false,
    invokeRequests: [
        {
            commandPath: {
                endpointId: EndpointNumber(0),
                clusterId: ClusterId(6),
                commandId: CommandId(1),
            },
            commandFields: TlvNoArguments.encodeTlv(undefined),
        }
    ]
};

const INVOKE_COMMAND_REQUEST_WITH_NO_ARGS: InvokeRequest = {
    interactionModelRevision: 1,
    suppressResponse: false,
    timedRequest: false,
    invokeRequests: [
        {
            commandPath: { endpointId: EndpointNumber(0), clusterId: ClusterId(6), commandId: CommandId(1) },
        }
    ]
};

const INVOKE_COMMAND_REQUEST_MULTI: InvokeRequest = {
    interactionModelRevision: 1,
    suppressResponse: false,
    timedRequest: false,
    invokeRequests: [
        {
            commandPath: { endpointId: EndpointNumber(0), clusterId: ClusterId(6), commandId: CommandId(1) },
        },
        {
            commandPath: { endpointId: undefined, clusterId: ClusterId(6), commandId: CommandId(0) },
        },
        {
            commandPath: { endpointId: undefined, clusterId: ClusterId(6), commandId: CommandId(99) },
        },
        {
            commandPath: { endpointId: EndpointNumber(0), clusterId: ClusterId(6), commandId: CommandId(100) },
        },
        {
            commandPath: { endpointId: EndpointNumber(0), clusterId: ClusterId(90), commandId: CommandId(1) },
        },
        {
            commandPath: { endpointId: EndpointNumber(99), clusterId: ClusterId(6), commandId: CommandId(1) },
        }
    ]
};

const INVOKE_COMMAND_REQUEST_INVALID: InvokeRequest = {
    interactionModelRevision: 1,
    suppressResponse: false,
    timedRequest: false,
    invokeRequests: [
        {
            commandPath: { endpointId: EndpointNumber(0), clusterId: ClusterId(6), commandId: CommandId(10) },
        }
    ]
};

const INVOKE_COMMAND_RESPONSE: InvokeResponse = {
    interactionModelRevision: 1,
    suppressResponse: false,
    invokeResponses: [
        {
            status: {
                commandPath: { clusterId: ClusterId(6), commandId: CommandId(1), endpointId: EndpointNumber(0) }, status: { status: 0 }
            }
        }
    ]
};

const INVOKE_COMMAND_RESPONSE_INVALID: InvokeResponse = {
    interactionModelRevision: 1,
    suppressResponse: false,
    invokeResponses: [
        {
            status: {
                commandPath: { clusterId: ClusterId(6), commandId: CommandId(10), endpointId: EndpointNumber(0) }, status: { status: 0x81 }
            }
        }
    ]
};

const INVOKE_COMMAND_RESPONSE_MULTI: InvokeResponse = {
    interactionModelRevision: 1,
    suppressResponse: false,
    invokeResponses: [
        {
            status: {
                commandPath: { clusterId: ClusterId(6), commandId: CommandId(100), endpointId: EndpointNumber(0) }, status: { status: 129 }
            }
        },
        {
            status: {
                commandPath: { clusterId: ClusterId(90), commandId: CommandId(1), endpointId: EndpointNumber(0) }, status: { status: 195 }
            }
        },
        {
            status: {
                commandPath: { clusterId: ClusterId(6), commandId: CommandId(1), endpointId: EndpointNumber(99) }, status: { status: 127 }
            }
        },
        {
            status: {
                commandPath: { clusterId: ClusterId(6), commandId: CommandId(1), endpointId: EndpointNumber(0) }, status: { status: 0 }
            }
        },
        {
            status: {
                commandPath: { clusterId: ClusterId(6), commandId: CommandId(0), endpointId: EndpointNumber(0) }, status: { status: 0 }
            }
        },
    ]
};

describe("InteractionProtocol", () => {

    describe("handleReadRequest", () => {
        it("replies with attribute values", async () => {
            const storageManager = new StorageManager(new StorageBackendMemory());
            await storageManager.initialize();
            const storageContext = storageManager.createContext("test");
            const endpoint = new Endpoint([DummyTestDevice], { endpointId: EndpointNumber(0) });
            endpoint.addClusterServer(ClusterServer(BasicInformationCluster, {
                dataModelRevision: 1,
                vendorName: "vendor",
                vendorId: VendorId(1),
                productName: "product",
                productId: 2,
                nodeLabel: "",
                hardwareVersion: 0,
                hardwareVersionString: "0",
                location: "US",
                localConfigDisabled: false,
                softwareVersion: 1,
                softwareVersionString: "v1",
                capabilityMinima: {
                    caseSessionsPerFabric: 100,
                    subscriptionsPerFabric: 100,
                },
            }, {}, {
                startUp: true
            }));
            const interactionProtocol = new InteractionServer(storageContext);
            interactionProtocol.setRootEndpoint(endpoint);

            const result = interactionProtocol.handleReadRequest(({ channel: { name: "test" } }) as MessageExchange<any>, READ_REQUEST);

            assert.deepEqual(result, READ_RESPONSE);
        });
    });

    describe("handleSubscribeRequest", () => {
        // Success case is tested in Integration test

        it("errors when no path match the requested path's", async () => {
            const storageManager = new StorageManager(new StorageBackendMemory());
            await storageManager.initialize();
            const storageContext = storageManager.createContext("test");
            const endpoint = new Endpoint([DummyTestDevice], { endpointId: EndpointNumber(0) });
            endpoint.addClusterServer(ClusterServer(BasicInformationCluster, {
                dataModelRevision: 1,
                vendorName: "vendor",
                vendorId: VendorId(1),
                productName: "product",
                productId: 2,
                nodeLabel: "",
                hardwareVersion: 0,
                hardwareVersionString: "0",
                location: "US",
                localConfigDisabled: false,
                softwareVersion: 1,
                softwareVersionString: "v1",
                capabilityMinima: {
                    caseSessionsPerFabric: 100,
                    subscriptionsPerFabric: 100,
                },
            }, {}, {
                startUp: true
            }));
            const interactionProtocol = new InteractionServer(storageContext);
            interactionProtocol.setRootEndpoint(endpoint);

            const testFabric = new Fabric(FabricIndex(1), FabricId(1), NodeId(BigInt(1)), NodeId(1), ByteArray.fromHex("00"), ByteArray.fromHex("00"), KEY, VendorId(1), ByteArray.fromHex("00"), ByteArray.fromHex("00"), ByteArray.fromHex("00"), ByteArray.fromHex("00"), ByteArray.fromHex("00"), "");
            const testSession = await SecureSession.create({ getFabrics: () => [] } as any, 1, testFabric, NodeId(1), 1, ByteArray.fromHex("00"), ByteArray.fromHex("00"), false, false, () => {/* nothing */ }, 1000, 1000);
            let statusSent = -1;
            await interactionProtocol.handleSubscribeRequest(({ channel: { name: "test" }, session: testSession }) as unknown as MessageExchange<any>, INVALID_SUBSCRIBE_REQUEST, {
                sendStatus: code => {
                    statusSent = code;
                }
            } as InteractionServerMessenger);
            expect(statusSent).toBe(128);
        });
    });

    describe("handleWriteRequest", () => {
        it("write values and return errors on invalid values", async () => {
            const basicCluster = ClusterServer(BasicInformationCluster, {
                dataModelRevision: 1,
                vendorName: "vendor",
                vendorId: VendorId(1),
                productName: "product",
                productId: 2,
                nodeLabel: "",
                hardwareVersion: 0,
                hardwareVersionString: "0",
                location: "US",
                localConfigDisabled: false,
                softwareVersion: 1,
                softwareVersionString: "v1",
                capabilityMinima: {
                    caseSessionsPerFabric: 100,
                    subscriptionsPerFabric: 100,
                },
            }, {}, {
                startUp: true
            });

            const storageManager = new StorageManager(new StorageBackendMemory());
            await storageManager.initialize();
            const storageContext = storageManager.createContext("test");
            const endpoint = new Endpoint([DummyTestDevice], { endpointId: EndpointNumber(0) });
            endpoint.addClusterServer(basicCluster);
            const interactionProtocol = new InteractionServer(storageContext);
            interactionProtocol.setRootEndpoint(endpoint);

            const result = interactionProtocol.handleWriteRequest(({ channel: { name: "test" } }) as MessageExchange<any>, WRITE_REQUEST);

            assert.deepEqual(result, WRITE_RESPONSE);
            assert.equal(basicCluster.attributes.nodeLabel.getLocal(), "test");
        });

        it("write chunked array values with Fabric Index handling", async () => {
            const accessControlCluster = ClusterServer(AccessControlCluster, {
                acl: [],
                extension: [],
                subjectsPerAccessControlEntry: 4,
                targetsPerAccessControlEntry: 4,
                accessControlEntriesPerFabric: 4
            }, {}, {
                accessControlEntryChanged: true,
                accessControlExtensionChanged: true,
            });

            const storageManager = new StorageManager(new StorageBackendMemory());
            await storageManager.initialize();
            const storageContext = storageManager.createContext("test");
            const endpoint = new Endpoint([DummyTestDevice], { endpointId: EndpointNumber(0) });
            endpoint.addClusterServer(accessControlCluster);
            const interactionProtocol = new InteractionServer(storageContext);
            interactionProtocol.setRootEndpoint(endpoint);

            const testFabric = new Fabric(FabricIndex(1), FabricId(1), NodeId(BigInt(1)), NodeId(1), ByteArray.fromHex("00"), ByteArray.fromHex("00"), KEY, VendorId(1), ByteArray.fromHex("00"), ByteArray.fromHex("00"), ByteArray.fromHex("00"), ByteArray.fromHex("00"), ByteArray.fromHex("00"), "");
            const testSession = await SecureSession.create({ getFabrics: () => [] } as any, 1, testFabric, NodeId(1), 1, ByteArray.fromHex("00"), ByteArray.fromHex("00"), false, false, () => {/* nothing */ }, 1000, 1000);
            const result = interactionProtocol.handleWriteRequest(({ channel: { name: "test" }, session: testSession }) as unknown as MessageExchange<any>, CHUNKED_ARRAY_WRITE_REQUEST);

            assert.deepEqual(result, CHUNKED_ARRAY_WRITE_RESPONSE);
            assert.deepEqual(accessControlCluster.attributes.acl.getLocalForFabric(testFabric), [
                {
                    privilege: 1,
                    authMode: 1,
                    subjects: null,
                    targets: null,
                    fabricIndex: FabricIndex(1), // Set from session
                },
                {
                    privilege: 1,
                    authMode: 0,
                    subjects: null,
                    targets: null,
                    fabricIndex: FabricIndex(0), // existing value 0
                },
                {
                    privilege: 1,
                    authMode: 2,
                    subjects: null,
                    targets: null,
                    fabricIndex: FabricIndex(2), // existing value 2
                }
            ]);
        });

        it("mass write values and only set the one allowed", async () => {
            const basicCluster = ClusterServer(BasicInformationCluster, {
                dataModelRevision: 1,
                vendorName: "vendor",
                vendorId: VendorId(1),
                productName: "product",
                productId: 2,
                nodeLabel: "",
                hardwareVersion: 0,
                hardwareVersionString: "0",
                location: "US",
                localConfigDisabled: false,
                softwareVersion: 1,
                softwareVersionString: "v1",
                capabilityMinima: {
                    caseSessionsPerFabric: 100,
                    subscriptionsPerFabric: 100,
                },
            }, {}, {
                startUp: true
            });

            const storageManager = new StorageManager(new StorageBackendMemory());
            await storageManager.initialize();
            const storageContext = storageManager.createContext("test");
            const endpoint = new Endpoint([DummyTestDevice], { endpointId: EndpointNumber(0) });
            endpoint.addClusterServer(basicCluster);
            const interactionProtocol = new InteractionServer(storageContext);
            interactionProtocol.setRootEndpoint(endpoint);

            const result = interactionProtocol.handleWriteRequest(({ channel: { name: "test" } }) as MessageExchange<any>, MASS_WRITE_REQUEST);

            assert.deepEqual(result, MASS_WRITE_RESPONSE);
            assert.equal(basicCluster.attributes.vendorName.getLocal(), "vendor");
            assert.equal(basicCluster.attributes.productName.getLocal(), "product");
            assert.equal(basicCluster.attributes.location.getLocal(), "US");
            assert.equal(basicCluster.attributes.nodeLabel.getLocal(), "test");
        });
    });

    describe("handleInvokeRequest", () => {
        it("invoke command with empty args", async () => {
            let onOffState = false;
            const onOffCluster = ClusterServer(OnOffCluster, {
                onOff: onOffState,
            }, {
                on: async () => {
                    onOffState = true;
                },
                off: async () => {
                    onOffState = false;
                },
                toggle: async () => {
                    onOffState = !onOffState;
                }
            });

            const storageManager = new StorageManager(new StorageBackendMemory());
            await storageManager.initialize();
            const storageContext = storageManager.createContext("test");
            const endpoint = new Endpoint([DummyTestDevice], { endpointId: EndpointNumber(0) });
            endpoint.addClusterServer(onOffCluster);
            const interactionProtocol = new InteractionServer(storageContext);
            interactionProtocol.setRootEndpoint(endpoint);

            const result = await interactionProtocol.handleInvokeRequest(({ channel: { name: "test" } }) as MessageExchange<any>, INVOKE_COMMAND_REQUEST_WITH_EMPTY_ARGS, {} as Message);

            assert.deepEqual(result, INVOKE_COMMAND_RESPONSE);
            assert.equal(onOffState, true);
        });

        it("invoke command with no args", async () => {

            let onOffState = false;
            const onOffCluster = ClusterServer(OnOffCluster, {
                onOff: onOffState,
            }, {
                on: async () => {
                    onOffState = true;
                },
                off: async () => {
                    onOffState = false;
                },
                toggle: async () => {
                    onOffState = !onOffState;
                }
            });

            const storageManager = new StorageManager(new StorageBackendMemory());
            await storageManager.initialize();
            const storageContext = storageManager.createContext("test");
            const endpoint = new Endpoint([DummyTestDevice], { endpointId: EndpointNumber(0) });
            endpoint.addClusterServer(onOffCluster);
            const interactionProtocol = new InteractionServer(storageContext);
            interactionProtocol.setRootEndpoint(endpoint);

            const result = await interactionProtocol.handleInvokeRequest(({ channel: { name: "test" } }) as MessageExchange<any>, INVOKE_COMMAND_REQUEST_WITH_NO_ARGS, {} as Message);

            assert.deepEqual(result, INVOKE_COMMAND_RESPONSE);
            assert.equal(onOffState, true);
        });

        it("invalid invoke command", async () => {
            let onOffState = false;
            const onOffCluster = ClusterServer(OnOffCluster, {
                onOff: onOffState,
            }, {
                on: async () => {
                    onOffState = true;
                },
                off: async () => {
                    onOffState = false;
                },
                toggle: async () => {
                    onOffState = !onOffState;
                }
            });

            const storageManager = new StorageManager(new StorageBackendMemory());
            await storageManager.initialize();
            const storageContext = storageManager.createContext("test");
            const endpoint = new Endpoint([DummyTestDevice], { endpointId: EndpointNumber(0) });
            endpoint.addClusterServer(onOffCluster);
            const interactionProtocol = new InteractionServer(storageContext);
            interactionProtocol.setRootEndpoint(endpoint);

            const result = await interactionProtocol.handleInvokeRequest(({ channel: { name: "test" } }) as MessageExchange<any>, INVOKE_COMMAND_REQUEST_INVALID, {} as Message);

            assert.deepEqual(result, INVOKE_COMMAND_RESPONSE_INVALID);
            assert.equal(onOffState, false);
        });

        it("multi invoke commands", async () => {
            let onOffState = false;
            let triggeredOn = false;
            let triggeredOff = false;
            const onOffCluster = ClusterServer(OnOffCluster, {
                onOff: onOffState,
            }, {
                on: async () => {
                    onOffState = true;
                    triggeredOn = true;
                },
                off: async () => {
                    onOffState = false;
                    triggeredOff = true;
                },
                toggle: async () => {
                    onOffState = !onOffState;
                }
            });

            const storageManager = new StorageManager(new StorageBackendMemory());
            await storageManager.initialize();
            const storageContext = storageManager.createContext("test");
            const endpoint = new Endpoint([DummyTestDevice], { endpointId: EndpointNumber(0) });
            endpoint.addClusterServer(onOffCluster);
            const interactionProtocol = new InteractionServer(storageContext);
            interactionProtocol.setRootEndpoint(endpoint);

            const result = await interactionProtocol.handleInvokeRequest(({ channel: { name: "test" } }) as MessageExchange<any>, INVOKE_COMMAND_REQUEST_MULTI, {} as Message);

            assert.deepEqual(result, INVOKE_COMMAND_RESPONSE_MULTI);
            assert.equal(triggeredOn, true);
            assert.equal(triggeredOff, true);
            assert.equal(onOffState, false);
        });
    });
});<|MERGE_RESOLUTION|>--- conflicted
+++ resolved
@@ -19,12 +19,8 @@
 
 import * as assert from "assert";
 import {
-<<<<<<< HEAD
-    InteractionServer, ReadRequest, DataReport, WriteRequest, WriteResponse, InvokeRequest, InvokeResponse
-=======
     ClusterServer, InteractionServer, ReadRequest, DataReport, WriteRequest, WriteResponse, InvokeRequest,
     InvokeResponse, InteractionServerMessenger, SubscribeRequest
->>>>>>> b8066f0d
 } from "@project-chip/matter.js/interaction";
 import { MessageExchange } from "@project-chip/matter.js/protocol";
 import { Endpoint, DeviceTypeDefinition, DeviceClasses } from "@project-chip/matter.js/device";
