#!/usr/bin/env node

/**
 * @license
 * Copyright 2022-2023 Project CHIP Authors
 * SPDX-License-Identifier: Apache-2.0
 */

import { singleton } from "./util/Singleton";
import { Time } from "./time/Time";
import { TimeNode } from "./time/TimeNode";

Time.get = singleton(() => new TimeNode());

import { Network } from "./net/Network";
import { NetworkNode } from "./net/node/NetworkNode";

Network.get = singleton(() => new NetworkNode());

import { MatterController } from "./matter/MatterController";
import { UdpInterface } from "./net/UdpInterface";
import { getIntParameter, getParameter } from "./util/CommandLine";
import { MdnsScanner } from "./matter/mdns/MdnsScanner";
import { Logger } from "./log/Logger";
import { StorageBackendDisk } from "./storage/StorageBackendDisk";
import { StorageManager } from "./storage/StorageManager";

const logger = Logger.get("Controller");

const storage = new StorageBackendDisk(getParameter("store") ?? "controller-node");

class Controller {
    async start() {
        logger.info(`node-matter`);

<<<<<<< HEAD
        const ip = getParameter("ip");
        if (ip === undefined) throw new Error("Please specify the IP of the device to commission with -ip");
        const port = getIntParameter("port") ?? 5540;
        const discriminator = getIntParameter("discriminator") ?? 3840;
        const setupPin = getIntParameter("pin") ?? 20202021;
        const client = await MatterController.create(await MdnsScanner.create(), await UdpInterface.create(port, "udp4"), await UdpInterface.create(port, "udp6"));
=======
        const storageManager = new StorageManager(storage);
        await storageManager.initialize();

        const controllerStorage = storageManager.createContext("Controller");

        const ip = getParameter("ip") ?? controllerStorage.get<string>("ip", "");
        if (ip === "") throw new Error("Please specify the IP of the device to commission with -ip");
        const port = getIntParameter("port") ?? controllerStorage.get("port", 5540);
        const discriminator = getIntParameter("discriminator") ?? controllerStorage.get("discriminator", 3840);
        const setupPin = getIntParameter("pin") ?? controllerStorage.get("pin", 20202021);

        controllerStorage.set("ip", ip);
        controllerStorage.set("port", port);
        controllerStorage.set("discriminator", discriminator);
        controllerStorage.set("pin", setupPin);

        const client = await MatterController.create(await MdnsScanner.create(), await UdpInterface.create(5540, "udp4"), await UdpInterface.create(5540, "udp6"), storageManager);
>>>>>>> ad13c42a
        try {
            if (client.isCommissioned()) {
                console.log(`Already commissioned. Resume not yet supported.`);
            } else {
                const nodeId = await client.commission(ip, port, discriminator, setupPin);
                console.log(`Commissioning complete. Node ID: ${nodeId}`);
            }
        } finally {
            client.close();
        }
    }
}

new Controller().start().catch(error => logger.error(error));

process.on("SIGINT", () => {
    storage.close().then(() => process.exit(0)).catch(() => process.exit(1));
});<|MERGE_RESOLUTION|>--- conflicted
+++ resolved
@@ -33,14 +33,6 @@
     async start() {
         logger.info(`node-matter`);
 
-<<<<<<< HEAD
-        const ip = getParameter("ip");
-        if (ip === undefined) throw new Error("Please specify the IP of the device to commission with -ip");
-        const port = getIntParameter("port") ?? 5540;
-        const discriminator = getIntParameter("discriminator") ?? 3840;
-        const setupPin = getIntParameter("pin") ?? 20202021;
-        const client = await MatterController.create(await MdnsScanner.create(), await UdpInterface.create(port, "udp4"), await UdpInterface.create(port, "udp6"));
-=======
         const storageManager = new StorageManager(storage);
         await storageManager.initialize();
 
@@ -57,8 +49,7 @@
         controllerStorage.set("discriminator", discriminator);
         controllerStorage.set("pin", setupPin);
 
-        const client = await MatterController.create(await MdnsScanner.create(), await UdpInterface.create(5540, "udp4"), await UdpInterface.create(5540, "udp6"), storageManager);
->>>>>>> ad13c42a
+        const client = await MatterController.create(await MdnsScanner.create(), await UdpInterface.create(port, "udp4"), await UdpInterface.create(port, "udp6"), storageManager);
         try {
             if (client.isCommissioned()) {
                 console.log(`Already commissioned. Resume not yet supported.`);
