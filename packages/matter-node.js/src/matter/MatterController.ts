--- conflicted
+++ resolved
@@ -157,10 +157,13 @@
         const operationalChannel = await operationalInterface.openChannel(operationalIp, operationalPort);
         const operationalUnsecureMessageExchange = new MessageChannel(operationalChannel, this.sessionManager.getUnsecureSession());
         const operationalSecureSession = await this.caseClient.pair(this, this.exchangeManager.initiateExchangeWithChannel(operationalUnsecureMessageExchange, SECURE_CHANNEL_PROTOCOL_ID), this.fabric, peerNodeId);
-<<<<<<< HEAD
         const channel = new MessageChannel(operationalChannel, operationalSecureSession);
         this.channelManager.setChannel(this.fabric, peerNodeId, channel);
         return channel;
+    }
+
+    isCommissioned() {
+        return this.controllerStorage.get("fabricCommissioned", false);
     }
 
     async connect(nodeId: NodeId, timeoutSeconds?: number) {
@@ -179,28 +182,6 @@
             await this.resume(nodeId);
             return this.channelManager.getChannel(this.fabric, nodeId);
         }));
-=======
-        this.channelManager.setChannel(this.fabric, peerNodeId, new MessageChannel(operationalChannel, operationalSecureSession));
-        interactionClient = new InteractionClient(this.exchangeManager, this.channelManager.getChannel(this.fabric, peerNodeId));
-
-        // Complete the commission
-        generalCommissioningClusterClient = ClusterClient(interactionClient, 0, GeneralCommissioningCluster);
-        this.ensureSuccess(await generalCommissioningClusterClient.commissioningComplete({}));
-
-        this.controllerStorage.set("fabric", this.fabric.toStorageObject());
-        this.controllerStorage.set("fabricCommissioned", true);
-
-        return peerNodeId;
-    }
-
-    isCommissioned() {
-        return this.controllerStorage.get("fabricCommissioned", false);
-    }
-
-
-    connect(nodeId: NodeId) {
-        return new InteractionClient(this.exchangeManager, this.channelManager.getChannel(this.fabric, nodeId));
->>>>>>> 7747b222
     }
 
     private ensureSuccess({ errorCode, debugText }: CommissioningSuccessFailureResponse) {
