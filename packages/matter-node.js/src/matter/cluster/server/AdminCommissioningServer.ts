/**
 * @license
 * Copyright 2022-2023 Project CHIP Authors
 * SPDX-License-Identifier: Apache-2.0
 */

import { PaseServer } from "../../session/secure/PaseServer";
import { SecureChannelProtocol } from "../../session/secure/SecureChannelProtocol";
import { AdminCommissioningCluster } from "../AdminCommissioningCluster"
import { ClusterServerHandlers } from "./ClusterServer"

export const AdminCommissioningHandler: (secureChannelProtocol: SecureChannelProtocol) => ClusterServerHandlers<typeof AdminCommissioningCluster> = (secureChannelProtocol) => ({
<<<<<<< HEAD
    openCommissioningWindow: async function({ request: { pakePasscodeVerifier: pakeVerifier, discriminator, iterations, salt, commissioningTimeout }, session, attributes: { windowStatus } }) {
=======
    openCommissioningWindow: async function({ request: { pakePasscodeVerifier: pakeVerifier, discriminator, iterations, salt }, session, /* attributes: { windowStatus } */ }) {
>>>>>>> 6c7676fe
        //windowStatus.set(CommissioningWindowStatus.EnhancedWindowOpen);
        secureChannelProtocol.updatePaseCommissioner(PaseServer.fromVerificationValue(pakeVerifier, { iterations, salt }));
        session.getContext().openCommissioningModeWindow(2, discriminator, commissioningTimeout);
    },

    openBasicCommissioningWindow: async function() {
        throw new Error("Not implemented");
    },

    revokeCommissioning: async function() {
        // TODO: implement this
        throw new Error("Not implemented");
    }
});<|MERGE_RESOLUTION|>--- conflicted
+++ resolved
@@ -10,11 +10,7 @@
 import { ClusterServerHandlers } from "./ClusterServer"
 
 export const AdminCommissioningHandler: (secureChannelProtocol: SecureChannelProtocol) => ClusterServerHandlers<typeof AdminCommissioningCluster> = (secureChannelProtocol) => ({
-<<<<<<< HEAD
-    openCommissioningWindow: async function({ request: { pakePasscodeVerifier: pakeVerifier, discriminator, iterations, salt, commissioningTimeout }, session, attributes: { windowStatus } }) {
-=======
-    openCommissioningWindow: async function({ request: { pakePasscodeVerifier: pakeVerifier, discriminator, iterations, salt }, session, /* attributes: { windowStatus } */ }) {
->>>>>>> 6c7676fe
+    openCommissioningWindow: async function({ request: { pakePasscodeVerifier: pakeVerifier, discriminator, iterations, salt, commissioningTimeout }, session, /* attributes: { windowStatus } */ }) {
         //windowStatus.set(CommissioningWindowStatus.EnhancedWindowOpen);
         secureChannelProtocol.updatePaseCommissioner(PaseServer.fromVerificationValue(pakeVerifier, { iterations, salt }));
         session.getContext().openCommissioningModeWindow(2, discriminator, commissioningTimeout);
