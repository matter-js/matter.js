--- conflicted
+++ resolved
@@ -56,7 +56,13 @@
 matter -on "echo 255 > /sys/class/leds/led1/brightness" -off "echo 0 > /sys/class/leds/led1/brightness"
 ```
 
-<<<<<<< HEAD
+or when starting from TS files:
+
+```bash
+npm run matter -- -on "echo 255 > /sys/class/leds/led1/brightness" -off "echo 0 > /sys/class/leds/led1/brightness"
+```
+(Please note the "--" to separate commandline parameters between the npm run and the executed script. 
+
 The following parameters are available:
 * -passcode: the passcode to use for pairing (default: 20202021)
 * -discriminator: the discriminator to use for pairing (default: 3840)
@@ -66,13 +72,6 @@
 * -file: the file to use for storing the pairing information (default: device.json). Delete the file or provide an alternative name to reset the device
 * -on: the command to run when the device is turned on
 * -off: the command to run when the device is turned off
-=======
-or when starting from TS files:
-
-```bash
-npm run matter -- -on "echo 255 > /sys/class/leds/led1/brightness" -off "echo 0 > /sys/class/leds/led1/brightness"
-```
->>>>>>> d27244f4
 
 **Experimental**
 
