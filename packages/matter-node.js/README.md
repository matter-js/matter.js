# matter-node.js

[![license](https://img.shields.io/badge/license-Apache2-green.svg?style=flat)](https://raw.githubusercontent.com/mfucci/node-matter/master/LICENSE) 

Matter protocol for node.js with no native dependencies (and very limited dependencies).

> This package requires Node 16+ for the required Crypto primitives

Matter is a new secure / reliable / local / standard protocol for smart devices launched at the end of 2022.
To know more about Matter: https://csa-iot.org/all-solutions/matter/

matter-node.js is compatible with:
- **iOS - Home app**: fully working, [screenshot](https://github.com/mfucci/node-matter/issues/103#issuecomment-1374301293)
- **Android - Home app**: fully working, [thread](https://github.com/mfucci/node-matter/issues/140#issuecomment-1374417228)
- **Alexa**: fully working, [screenshot](https://github.com/mfucci/node-matter/issues/159#issuecomment-1374323476)
- **Home Assistant**: fully working, [thread](https://github.com/mfucci/node-matter/issues/11)
- **Smartthings**: pairing works, but for controlling seems like Smartthings implementation itself has issues, [thread](https://github.com/mfucci/node-matter/issues/189)

Each system have their own specialities, see [Pairing and Usage Information](#Pairing-and-Usage-Information) for more details.

## Installation

### From NPM

```bash
npm i -g @project-chip/matter-node.js
```

### Use from Cloned Matter.js Repository

When you clone the matter.js repository you can also use matter-node.js. To fdo this you need to execute `npm install`in the matter.js root directory once to install all dependencies and build all packages.

Then after `cd packages/matter-node.js` you can use `npm run matter` to run the matter-node.js server. Please see the next section for more details.

## Usage

### Start a Matter Device

To run from the build files:

```bash
matter
```

To run directly from Typescript files with on the fly compilation:

```bash
npm run matter
```

This starts a Matter (Device) server listening on port 5540.

This first version only includes the OnOff cluster (on/off smart thing, like a plug or a bulb).
You can use -on and -off parameter to run a script to control something.
For instance, on a Raspberry Pi, this will turn on / off the red LED:

```bash
matter -on "echo 255 > /sys/class/leds/led1/brightness" -off "echo 0 > /sys/class/leds/led1/brightness"
```

or when starting from TS files:

```bash
npm run matter -- -on "echo 255 > /sys/class/leds/led1/brightness" -off "echo 0 > /sys/class/leds/led1/brightness"
```
(Please note the "--" to separate commandline parameters between the npm run and the executed script. 

The following parameters are available:
* -passcode: the passcode to use for pairing (default: 20202021)
* -discriminator: the discriminator to use for pairing (default: 3840)
* -vendorid: the vendor ID as number to use for pairing (default: 65521 (0xFFF1))
* -productid: the product ID as number to use for pairing (default: 32768 (0x8000))
* -announceinterface: limit mdns announcements to the provided network interface, e.g. "en0" (default: all interfaces available)
* -port: the port to listen on for the device (default: 5540)
* -store: the storage location (directory) to use for storing the pairing information (default: device-node). Delete the directory or provide an alternative name to reset the device
* -on: the command to run when the device is turned on (see example above)
* -off: the command to run when the device is turned off (see example above)

<<<<<<< HEAD
The following parameters are available:
* -announceinterface: limit mdns announcements to the provided network interface, e.g. "en0" (default: all interfaces available)
* -port: the port to listen on fot the device (default: 5540)

### Start a Matter Controller
=======
>>>>>>> 3b34f941
**Experimental**
The current controller implementation is no CLI tool, but shows the pairing of devices and resuming the connection and also showcase the existing low-level controller API. It is just intended to be used for debugging, during development! The code contains some commented-out examples of how to use the low level controller API.
Please **do not** use this for production, we will replace the API soon!

The controller currently is not discovering the device to pair, but directly connects to the IP/port defined bin the command line parameters.

To run from the build files:

```bash
matter-controller -ip [IP address of device to commission]
```

To run directly from Typescript files with on the fly compilation:

```bash
npm run matter-controller
```

This will commission a Matter device (for debugging purpose only for now).

The following parameters are available:
* -ip: the IP address of the device to commission
* -discriminator: the discriminator to use for pairing (default: 3840)
* -pin: the pin to use for pairing (default: 20202021)
* -store: the storage location (directory) to use for storing the pairing information (default: controller-node). Delete the directory or provide an alternative name to reset the controller

## Modifying the server (Device) behavior

Device.ts defines the server behavior. You can add / remove clusters, change default parameters, etc...

```typescript
new MatterDevice()
    .addChannel(new UdpChannel(5540))
    .addProtocolHandler(Protocol.SECURE_CHANNEL, new SecureChannelHandler(
            new PasePairing(20202021, { iteration: 1000, salt: Crypto.getRandomData(32) }),
            new CasePairing(),
        ))
    .addProtocolHandler(Protocol.INTERACTION_MODEL, new InteractionProtocol(new Device([
        new Endpoint(0x00, "MA-rootdevice", [
            new BasicInformationCluster({ vendorName: "node-matter", vendorId: 0xFFF1, productName: "Matter test device", productId: 0X8001 }),
            new GeneralCommissioningCluster(),
            new OperationalCredentialsCluster(),
        ]),
        new Endpoint(0x01, "MA-OnOff", [
                new OnOffCluster(executor("on"), executor("off")),
        ]),
    ])))
    .start()
```

## Building

* `npm run build`: Build all code and create CommonJS and ES6 variants in dist directory. This will built incrementally and only build the changed files.
* `npm run build-clean`: Clean the dist directory and build all code from scratch

## Testing

* `npm run test`: Run all tests

## Pairing and Usage Information

It should work with any Matter-compatible home automation app when Matter will be released. We tested the Library with the "big" ones and can provide additional information.

A good guide with images on how to add devices to Alexa, Google and Apple in general is available in the [TP-Link FAQ](https://www.tp-link.com/de/support/faq/3564/).


### iOS Home
Minimum OS Required for iOS device: iOS16.2 or later.

Apple [support to set up HomePod, HomePod mini, Apple TV, or iPad](https://support.apple.com/en-us/HT207057) (will not be supported anymore 
with the new Home Architecture starting iOS 16.3!) as a Matter Hub. The pairing itself can also be done using an iPhone, but the later 
controlling can only be done by one of the Hub options listed above!

When pairing with node-matter the Home app will ask you to allow to pair an "uncertified device"which you need to allow. After that the device 
will be added to the Home app, and you can control it from there. 

We currently have no information which device types are supported by the Home app. But Lights and Sockets are support in any case.

Apple is using "two fabric IDs" on the paired devices (all others only use one). This needs to be considered when planning to pair devices with 
multiple controllers. How many fabrics are available depends on the device manufacturer (minimum are 3).

### Google Home
Minimum Version Required for Google Home App：2.62.1.15 or later.

Also for Google you need to have a Hub device out of the [list of supported devices](https://support.google.com/googlenest/answer/12391458?hl=en) 
to control your Matter devices.

Pairing is currently only possible using the Google Home Android App on Android 8.1 or higher. The iOS App is not supporting Matter yet.

Before you can pair node-matter to Google Home you need to allow uncertified devices for your Google Account. For this open the [Google 
Developer Console to add an Integration](https://console.home.google.com/projects/matter-test-0db58/matter) and [setup](https://developers.home.google.com/matter/get-started?hl=en&%3Bauthuser=0&authuser=0) the device there. Please use 0xFFF1 as Vendor ID 
because node-matter uses this by the current scripts.
If you do this that pairing will not be possible!
If you have issues with pairing please refer to the [Troubleshootling pages](https://developers.home.google.com/matter/build/troubleshooting?hl=en#verify_your_google_play_services_gps_matter_modules) from Google.

Google supports several [Matter device types](https://developers.home.google.com/matter/supported-devices?authuser=0&hl=en) already.

### Amazon Alexa
Minimum Version Required for Alexa App：2.2.491118.0 or later.

**Please note that because Alexa’s temporarily limited setting, Alexa ecosystem needs to be paired with Matter-certified device as the first ecosystem. If you are unsure, please factory default your device before setup.**

For Amazon Alexa Usage you also need one [Alexa device as Matter hub](https://www.amazon.com/b?ie=UTF8&node=37490568011) in your local network.

Pairing is currently only possible using the Alexa Android App on Android 8.1 or higher. The iOS App is not supporting Matter yet.

For Alexa no special setup is needed to pair node-matter as development device.

The [list of supported device types](https://developer.amazon.com/en-US/docs/alexa/smarthome/matter-support.html#device-categories-and-clusters) 
is basic currently, but will get enhanced in the future.

### Smartthings
Samsung is building its SmartThings hub software into 2022 Samsung Smart TVs, Smart Monitors, and Family Hub refrigerators, allowing them to 
control Matter smart home devices. These are needed as Hubs.

Rest information and not yet known.

### chip-tool

Compile chip-tool from [project-chip](https://github.com/project-chip/connectedhomeip/tree/c438b8945e26a84f68ba3608de202e4b939a9080/examples/chip-tool)

**Provisioning the device**:

```
chip-tool pairing onnetwork 222 20202021
```

**Controlling the device**: 

```
chip-tool onoff toggle 222 1
```

**Clearing the data**:

```
chip-tool pairing unpair 222
and/or
chip-tool storage clear-all
```

### Android mobile app

You can also control it with Matter test app: https://github.com/project-chip/connectedhomeip/tree/master/src/android/CHIPTest
You can find a compiled apk in /matter-test-apk in this repository.

**Provisioning the device**: click "provision with WiFi" > "Input Device address" > type IP address of the machine running node-matter

**Controlling the device**: click "Light on/of" and you can control the light

## FAQ

### Why using node-matter instead of the official codebase?

Well, the original codebase is platform dependent, has finicky tool version requirements and is over 8GB with all dependencies.
This tool is less than 500kB and works on anything supporting node. Sure, it supports only the barebone Matter protocol for now.

### Can this work from a browser?

Not yet, but I know how to make it works with a few tricks.

### How can I have support for more clusters?

Adding more clusters should be pretty easy now the core protocol is working.
Have a look at the implementation of the OnOff cluster: pretty simple, right?

I am planning on adding more clusters, so stay tuned or pinged me to implement first the one you need.

### Contact the developers

For other questions, you can post a message on the github forum, open an issue, or join Discord https://discord.gg/ujmRNrhDuW .<|MERGE_RESOLUTION|>--- conflicted
+++ resolved
@@ -76,14 +76,8 @@
 * -on: the command to run when the device is turned on (see example above)
 * -off: the command to run when the device is turned off (see example above)
 
-<<<<<<< HEAD
-The following parameters are available:
-* -announceinterface: limit mdns announcements to the provided network interface, e.g. "en0" (default: all interfaces available)
-* -port: the port to listen on fot the device (default: 5540)
-
 ### Start a Matter Controller
-=======
->>>>>>> 3b34f941
+
 **Experimental**
 The current controller implementation is no CLI tool, but shows the pairing of devices and resuming the connection and also showcase the existing low-level controller API. It is just intended to be used for debugging, during development! The code contains some commented-out examples of how to use the low level controller API.
 Please **do not** use this for production, we will replace the API soon!
