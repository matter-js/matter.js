--- conflicted
+++ resolved
@@ -375,15 +375,10 @@
                 const promise = participant.commit1();
                 if (MaybePromise.is(promise)) {
                     return promise
-<<<<<<< HEAD
                         .then(() => {
                             commitNextParticipant();
                         })
-                        .catch(e => phase1Error(participant.description, e));
-=======
-                        .then(() => { commitNextParticipant() })
                         .catch(e => phase1Error(participant, e));
->>>>>>> 65d9e1db
                 } else {
                     commitNextParticipant();
                 }
@@ -397,16 +392,8 @@
 
     #executeCommit2() {
         // Commit phase 2
-<<<<<<< HEAD
-        const phase2Error = (participant: string, error: any) => {
+        const phase2Error = (participant: Participant, error: any) => {
             logger.error(`Error committing (phase two) ${participant}, state may become inconsistent:`, error);
-=======
-        const phase2Error = (participant: Participant, error: any) => {
-            logger.error(
-                `Error committing (phase two) ${participant}, state may become inconsistent:`,
-                error,
-            );
->>>>>>> 65d9e1db
 
             if (errored) {
                 errored.push(participant);
@@ -416,11 +403,7 @@
         };
 
         this.#status = StatusType.CommittingPhaseTwo;
-<<<<<<< HEAD
-        let errored: undefined | Array<string>;
-=======
         let errored: undefined | Array<Participant>;
->>>>>>> 65d9e1db
         let ongoing: undefined | Array<Promise<void>>;
         for (const participant of this.participants) {
             try {
