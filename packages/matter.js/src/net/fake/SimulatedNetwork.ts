/**
 * @license
 * Copyright 2022-2023 Project CHIP Authors
 * SPDX-License-Identifier: Apache-2.0
 */

import { Listener } from "../../common/TransportInterface.js";
import { singleton } from "../../util/Singleton.js";
import { ByteArray } from "../../util/ByteArray.js";
import { Logger } from "../../log/Logger.js";

export type ListenerFunc = (netInterface: string, peerAddress: string, peerPort: number, data: ByteArray) => void;

const logger = Logger.get("SimulatedNetwork");

export const FAKE_INTERFACE_NAME = "fakeInterface";

export class SimulatedNetwork {
    static get = singleton(() => new SimulatedNetwork());

    private readonly listenersMap = new Map<string, Array<ListenerFunc>>();

<<<<<<< HEAD
    onUdpData(address: string | undefined, port: number, listener: ListenerFunc): Listener {
        const ipPort = `${address ?? "*"}:${port}`;
=======
    onUdpData(host: string | undefined, port: number, listener: Listener): NetListener {
        const ipPort = `${host ?? "*"}:${port}`;
>>>>>>> 9941b2cd
        let listeners = this.listenersMap.get(ipPort);
        if (listeners === undefined) {
            listeners = new Array<ListenerFunc>();
            this.listenersMap.set(ipPort, listeners);
        }
        listeners.push(listener);
        return {
            close: () => this.offUdpData(host, port, listener),
        }
    }

<<<<<<< HEAD
    private offUdpData(address: string | undefined, port: number, listenerToRemove: ListenerFunc) {
        const ipPort = `${address ?? "*"}:${port}`;
=======
    private offUdpData(host: string | undefined, port: number, listenerToRemove: Listener) {
        const ipPort = `${host ?? "*"}:${port}`;
>>>>>>> 9941b2cd
        const listeners = this.listenersMap.get(ipPort);
        if (listeners === undefined) return;
        const newListeners = listeners.filter(listener => listener !== listenerToRemove);
        if (newListeners.length === 0) {
            this.listenersMap.delete(ipPort);
            return;
        }
        this.listenersMap.set(ipPort, newListeners);
    }

    sendUdp(localAddress: string, localPort: number, remoteAddress: string, remotePort: number, data: ByteArray) {
        [`${remoteAddress}:${remotePort}`, `*:${remotePort}`].forEach(ipPort => this.listenersMap.get(ipPort)?.forEach(listener => {
            try {
                listener(FAKE_INTERFACE_NAME, localAddress, localPort, data);
            } catch (error) {
                logger.error(error);
            }
        }));
    }
}<|MERGE_RESOLUTION|>--- conflicted
+++ resolved
@@ -20,13 +20,8 @@
 
     private readonly listenersMap = new Map<string, Array<ListenerFunc>>();
 
-<<<<<<< HEAD
-    onUdpData(address: string | undefined, port: number, listener: ListenerFunc): Listener {
-        const ipPort = `${address ?? "*"}:${port}`;
-=======
-    onUdpData(host: string | undefined, port: number, listener: Listener): NetListener {
+    onUdpData(host: string | undefined, port: number, listener: ListenerFunc): Listener {
         const ipPort = `${host ?? "*"}:${port}`;
->>>>>>> 9941b2cd
         let listeners = this.listenersMap.get(ipPort);
         if (listeners === undefined) {
             listeners = new Array<ListenerFunc>();
@@ -38,13 +33,8 @@
         }
     }
 
-<<<<<<< HEAD
-    private offUdpData(address: string | undefined, port: number, listenerToRemove: ListenerFunc) {
-        const ipPort = `${address ?? "*"}:${port}`;
-=======
-    private offUdpData(host: string | undefined, port: number, listenerToRemove: Listener) {
+    private offUdpData(host: string | undefined, port: number, listenerToRemove: ListenerFunc) {
         const ipPort = `${host ?? "*"}:${port}`;
->>>>>>> 9941b2cd
         const listeners = this.listenersMap.get(ipPort);
         if (listeners === undefined) return;
         const newListeners = listeners.filter(listener => listener !== listenerToRemove);
