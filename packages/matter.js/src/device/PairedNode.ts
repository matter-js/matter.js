/**
 * @license
 * Copyright 2022-2024 Matter.js Authors
 * SPDX-License-Identifier: Apache-2.0
 */
<<<<<<< HEAD
=======
import { AdministratorCommissioning, BasicInformation, DescriptorCluster, OperationalCredentials } from "#clusters";
>>>>>>> ef3610fd
import {
    AtLeastOne,
    Crypto,
    Diagnostic,
    ImplementationError,
    InternalError,
    Logger,
    MatterError,
    Time,
<<<<<<< HEAD
} from "@project-chip/matter.js-general";
import { CommissioningController } from "../CommissioningController.js";
import { NodeDiscoveryType } from "../MatterController.js";
import { Attributes } from "../cluster/Cluster.js";
import { getClusterById } from "../cluster/ClusterHelper.js";
import { ClusterType } from "../cluster/ClusterType.js";
import { ClusterClient } from "../cluster/client/ClusterClient.js";
import { asClusterClientInternal, ClusterClientObj, isClusterClient } from "../cluster/client/ClusterClientTypes.js";
import { BasicInformation } from "../cluster/definitions/BasicInformationCluster.js";
import { DescriptorCluster } from "../cluster/definitions/DescriptorCluster.js";
import { OperationalCredentials } from "../cluster/definitions/OperationalCredentialsCluster.js";
import { AdministratorCommissioning } from "../cluster/definitions/index.js";
import { ClusterServer } from "../cluster/server/ClusterServer.js";
import {
    AttributeInitialValues,
    AttributeServerValues,
    ClusterServerObj,
    isClusterServer,
} from "../cluster/server/ClusterServerTypes.js";
import { ClusterId } from "../datatype/ClusterId.js";
import { EndpointNumber } from "../datatype/EndpointNumber.js";
import { NodeId } from "../datatype/NodeId.js";
import { EndpointInterface } from "../endpoint/EndpointInterface.js";
=======
} from "#general";
>>>>>>> ef3610fd
import {
    AttributeClientValues,
    ClusterClient,
    ClusterClientObj,
    DecodedAttributeReportValue,
    DecodedEventReportValue,
    EndpointInterface,
    EndpointLoggingOptions,
    InteractionClient,
    PaseClient,
    logEndpoint,
    structureReadAttributeDataToClusterObject,
<<<<<<< HEAD
} from "../protocol/interaction/AttributeDataDecoder.js";
import { DecodedEventReportValue } from "../protocol/interaction/EventDataDecoder.js";
import { InteractionClient } from "../protocol/interaction/InteractionClient.js";
import { StatusCode, StatusResponseError } from "../protocol/interaction/StatusCode.js";
import { ChannelStatusResponseError } from "../protocol/securechannel/SecureChannelMessenger.js";
=======
} from "#protocol";
>>>>>>> ef3610fd
import {
    Attributes,
    ClusterId,
    ClusterType,
    CommissioningFlowType,
    DiscoveryCapabilitiesSchema,
    EndpointNumber,
    ManualPairingCodeCodec,
    NodeId,
    QrPairingCodeCodec,
    StatusCode,
    StatusResponseError,
    getClusterById,
} from "#types";
import { ClusterServer } from "../cluster/server/ClusterServer.js";
import { AttributeInitialValues, ClusterServerObj, isClusterServer } from "../cluster/server/ClusterServerTypes.js";
import { CommissioningController } from "../CommissioningController.js";
import { Aggregator } from "./Aggregator.js";
import { ComposedDevice } from "./ComposedDevice.js";
import { PairedDevice, RootEndpoint } from "./Device.js";
import { DeviceTypeDefinition, DeviceTypes, getDeviceTypeDefinitionByCode, UnknownDeviceType } from "./DeviceTypes.js";
import { Endpoint } from "./Endpoint.js";
import { asClusterClientInternal, isClusterClient } from "./TypeHelpers.js";

const logger = Logger.get("PairedNode");

/** Delay after receiving a changed partList  from a device to update the device structure */
const STRUCTURE_UPDATE_TIMEOUT_MS = 5_000; // 5 seconds, TODO: Verify if this value makes sense in practice

export enum NodeStateInformation {
    /**
     * Node seems active nd last communications were successful and subscription updates were received and all data is
     * up-to-date.
     */
    Connected,

    /**
     * Node is disconnected. This means that the node was not connected so far or the developer disconnected it by API
     * call or the node is removed. A real disconnection can not be detected because the main Matter protocol uses UDP.
     * Data are stale and interactions will most likely return an error.
     */
    Disconnected,

    /**
     * Node is reconnecting. This means that former communications failed, and we are trying to reach the device on
     * known addresses. Data are stale. It is yet unknown if the reconnection is successful. */
    Reconnecting,

    /**
     * The node seems offline because communication was not possible or is just initialized. The controller is now
     * waiting for a MDNS announcement and tries every 10 minutes to reconnect.
     */
    WaitingForDeviceDiscovery,

    /**
     * Node structure has changed (Endpoints got added or also removed). Data are up-to-date.
     * This State information will only be fired when the subscribeAllAttributesAndEvents option is set to true.
     */
    StructureChanged,

    /**
     * The node was just Decommissioned. This is a final state.
     */
    Decommissioned,
}

export type CommissioningControllerNodeOptions = {
    /**
     * Unless set to false all events and attributes are subscribed and value changes are reflected in the ClusterClient
     * instances. With this reading attributes values is mostly looked up in the locally cached data.
     * Additionally more features like reaction on shutdown event or endpoint structure changes (for bridges) are done
     * internally automatically.
     */
    readonly autoSubscribe?: boolean;

    /** Minimum subscription interval when values are changed. Default it is set to 0s.*/
    readonly subscribeMinIntervalFloorSeconds?: number;

    /**
     * Maximum subscription interval when values are changed. This is also used as a keepalive mechanism to validate
     * that the device is still available. Default it is set to 60s.
     */
    readonly subscribeMaxIntervalCeilingSeconds?: number;

    /**
     * Optional additional callback method which is called for each Attribute change reported by the device. Use this
     * if subscribing to all relevant attributes is too much effort.
     */
    readonly attributeChangedCallback?: (nodeId: NodeId, data: DecodedAttributeReportValue<any>) => void;

    /**
     * Optional additional callback method which is called for each Event reported by the device. Use this if
     * subscribing to all relevant events is too much effort.
     */
    readonly eventTriggeredCallback?: (nodeId: NodeId, data: DecodedEventReportValue<any>) => void;

    /**
     * Optional callback method which is called when the state of the node changes. This can be used to detect when
     * the node goes offline or comes back online.
     */
    readonly stateInformationCallback?: (nodeId: NodeId, state: NodeStateInformation) => void;
};

export class NodeNotConnectedError extends MatterError {}

/**
 * Class to represents one node that is paired/commissioned with the matter.js Controller. Instances are returned by
 * the CommissioningController on commissioning or when connecting.
 */
export class PairedNode {
    private readonly endpoints = new Map<EndpointNumber, Endpoint>();
    private interactionClient?: InteractionClient;
    private readonly reconnectDelayTimer = Time.getTimer(
        "Reconnect delay",
        STRUCTURE_UPDATE_TIMEOUT_MS,
        async () => await this.reconnect(),
    );
    private readonly updateEndpointStructureTimer = Time.getTimer(
        "Endpoint structure update",
        STRUCTURE_UPDATE_TIMEOUT_MS,
        async () => await this.updateEndpointStructure(),
    );
    private connectionState: NodeStateInformation = NodeStateInformation.Disconnected;
    private reconnectionInProgress = false;

    static async create(
        nodeId: NodeId,
        commissioningController: CommissioningController,
        options: CommissioningControllerNodeOptions = {},
        reconnectInteractionClient: () => Promise<InteractionClient>,
        assignDisconnectedHandler: (handler: () => Promise<void>) => void,
    ) {
        const node = new PairedNode(
            nodeId,
            commissioningController,
            options,
            reconnectInteractionClient,
            assignDisconnectedHandler,
        );
        await node.initialize();
        return node;
    }

    constructor(
        readonly nodeId: NodeId,
        private readonly commissioningController: CommissioningController,
        private options: CommissioningControllerNodeOptions = {},
        private readonly reconnectInteractionClient: (discoveryType?: NodeDiscoveryType) => Promise<InteractionClient>,
        assignDisconnectedHandler: (handler: () => Promise<void>) => void,
    ) {
        assignDisconnectedHandler(async () => {
            logger.info(
                `Node ${this.nodeId}: Session disconnected${
                    this.connectionState !== NodeStateInformation.Disconnected ? ", trying to reconnect ..." : ""
                }`,
            );
            if (this.connectionState === NodeStateInformation.Connected) {
                this.scheduleReconnect();
            }
        });
    }

    get isConnected() {
        return this.connectionState === NodeStateInformation.Connected;
    }

    private setConnectionState(state: NodeStateInformation) {
        if (
            this.connectionState === state ||
            (this.connectionState === NodeStateInformation.WaitingForDeviceDiscovery &&
                state === NodeStateInformation.Reconnecting)
        )
            return;
        this.connectionState = state;
        this.options.stateInformationCallback?.(this.nodeId, state);
        if (state === NodeStateInformation.Disconnected) {
            this.reconnectDelayTimer.stop();
        }
    }

    /**
     * Force a reconnection to the device. This method is mainly used internally to reconnect after the active session
     * was closed or the device went offline and was detected as being online again.
     */
    async reconnect(connectOptions?: CommissioningControllerNodeOptions) {
        if (connectOptions !== undefined) {
            this.options = connectOptions;
        }
        if (this.reconnectionInProgress) {
            logger.debug("Reconnection already in progress ...");
            return;
        }

        this.reconnectionInProgress = true;
        if (this.connectionState !== NodeStateInformation.WaitingForDeviceDiscovery) {
            this.setConnectionState(NodeStateInformation.Reconnecting);

            try {
                // First try a reconnect to known addresses to see if the device is reachable
                this.interactionClient = await this.reconnectInteractionClient(NodeDiscoveryType.None);
                this.reconnectionInProgress = false;
                await this.initialize();
                return;
            } catch (error) {
                MatterError.accept(error);
                logger.info(
                    `Node ${this.nodeId}: Simple re-establishing session did not worked. Reconnect ... `,
                    error,
                );
            }
        }

        while (true) {
            this.setConnectionState(NodeStateInformation.WaitingForDeviceDiscovery);

            if (this.interactionClient !== undefined) {
                this.interactionClient.close();
                this.interactionClient = undefined;
            }

            try {
                await this.initialize();
                this.reconnectionInProgress = false;
                return;
            } catch (error) {
                MatterError.accept(error);

                if (
                    this.connectionState === NodeStateInformation.Disconnected ||
                    this.connectionState === NodeStateInformation.Decommissioned
                ) {
                    this.reconnectionInProgress = false;
                    logger.info("No reconnection desired because requested status is Disconnected.");
                    return;
                }
                if (error instanceof ChannelStatusResponseError) {
                    logger.info(`Node ${this.nodeId}: Error while establishing new Session, retry in 5s ...`, error);
                    this.reconnectionInProgress = false;
                    this.scheduleReconnect();
                    return;
                }
                logger.info(`Node ${this.nodeId}: Error waiting for device rediscovery`, error);
            }
        }
    }

    /** Ensure that the node is connected by creating a new InteractionClient if needed. */
    private async ensureConnection(forceConnect = false): Promise<InteractionClient> {
        if (this.interactionClient !== undefined) return this.interactionClient;
        if (this.connectionState !== NodeStateInformation.Disconnected && !forceConnect) {
            // We assumed Connected status, but we have no interaction client ... so plan a reconnect but fail this request
            if (this.connectionState === NodeStateInformation.Connected) {
                this.scheduleReconnect();
            }
            throw new NodeNotConnectedError(`Node ${this.nodeId} is not connected. Check the Node state.`);
        }
        // If we come from a Disconnected state (meaning initial call) or we want to force a connection we try to connect directly
        this.setConnectionState(NodeStateInformation.WaitingForDeviceDiscovery);

        this.interactionClient = await this.reconnectInteractionClient(NodeDiscoveryType.FullDiscovery);
        if (!forceConnect) {
            this.setConnectionState(NodeStateInformation.Connected);
        }
        return this.interactionClient;
    }

    /**
     * Initialize the node after the InteractionClient was created and to subscribe attributes and events if requested.
     */
    private async initialize() {
        const interactionClient = await this.ensureConnection(true);
        const { autoSubscribe, attributeChangedCallback, eventTriggeredCallback } = this.options;
        if (autoSubscribe !== false) {
            const initialSubscriptionData = await this.subscribeAllAttributesAndEvents({
                ignoreInitialTriggers: true,
                attributeChangedCallback: data => attributeChangedCallback?.(this.nodeId, data),
                eventTriggeredCallback: data => eventTriggeredCallback?.(this.nodeId, data),
            }); // Ignore Triggers from Subscribing during initialization

            if (initialSubscriptionData.attributeReports === undefined) {
                throw new InternalError("No attribute reports received when subscribing to all values!");
            }
            await this.initializeEndpointStructure(initialSubscriptionData.attributeReports ?? []);

            const rootDescriptorCluster = this.getRootClusterClient(DescriptorCluster);
            rootDescriptorCluster?.addPartsListAttributeListener(() => {
                logger.info(`Node ${this.nodeId}: PartsList changed, reinitializing endpoint structure ...`);
                this.updateEndpointStructureTimer.stop().start(); // Restart timer
            });
        } else {
            const allClusterAttributes = await interactionClient.getAllAttributes();
            await this.initializeEndpointStructure(allClusterAttributes);
        }
        this.setConnectionState(NodeStateInformation.Connected);
    }

    /**
     * Request the current InteractionClient for custom special case interactions with the device. Usually the
     * ClusterClients of the Devices of the node should be used instead.
     */
    async getInteractionClient() {
        return await this.ensureConnection();
    }

    /** Method to log the structure of this node with all endpoint and clusters. */
    logStructure(options?: EndpointLoggingOptions) {
        const rootEndpoint = this.endpoints.get(EndpointNumber(0));
        if (rootEndpoint === undefined) {
            logger.info(`Node ${this.nodeId} has not yet been initialized!`);
            return;
        }
        logEndpoint(rootEndpoint, options);
    }

    /**
     * Subscribe to all attributes and events of the device. Unless setting the Controller property autoSubscribe to
     * false this is executed automatically. Alternatively you can manually subscribe by calling this method.
     */
    async subscribeAllAttributesAndEvents(options?: {
        ignoreInitialTriggers?: boolean;
        attributeChangedCallback?: (data: DecodedAttributeReportValue<any>) => void;
        eventTriggeredCallback?: (data: DecodedEventReportValue<any>) => void;
    }) {
        options = options ?? {};
        const { attributeChangedCallback, eventTriggeredCallback } = options;
        let { ignoreInitialTriggers = false } = options;

        const interactionClient = await this.ensureConnection();
        // If we subscribe anything we use these data to create the endpoint structure, so we do not need to fetch again
        const initialSubscriptionData = await interactionClient.subscribeAllAttributesAndEvents({
            isUrgent: true,
            minIntervalFloorSeconds: this.options.subscribeMinIntervalFloorSeconds ?? 0,
            maxIntervalCeilingSeconds: this.options.subscribeMaxIntervalCeilingSeconds ?? 60,
            keepSubscriptions: false,
            attributeListener: data => {
                const {
                    path: { endpointId, clusterId, attributeId },
                    value,
                } = data;
                if (ignoreInitialTriggers) return;
                const device = this.endpoints.get(endpointId);
                if (device === undefined) {
                    logger.info(
                        `Node ${this.nodeId} Ignoring received attribute update for unknown endpoint ${endpointId}!`,
                    );
                    return;
                }
                const cluster = device.getClusterClientById(clusterId);
                if (cluster === undefined) {
                    logger.info(
                        `Node ${this.nodeId} Ignoring received attribute update for unknown cluster ${Diagnostic.hex(
                            clusterId,
                        )} on endpoint ${endpointId}!`,
                    );
                    return;
                }
                logger.debug(
                    `Node ${this.nodeId} Trigger attribute update for ${endpointId}.${cluster.name}.${attributeId} to ${Logger.toJSON(
                        value,
                    )}`,
                );
                asClusterClientInternal(cluster)._triggerAttributeUpdate(attributeId, value);
                if (attributeChangedCallback !== undefined) {
                    attributeChangedCallback(data);
                }
            },
            eventListener: data => {
                const {
                    path: { endpointId, clusterId, eventId },
                    events,
                } = data;
                if (ignoreInitialTriggers) return;
                const device = this.endpoints.get(endpointId);
                if (device === undefined) {
                    logger.info(`Node ${this.nodeId} Ignoring received event for unknown endpoint ${endpointId}!`);
                    return;
                }
                const cluster = device.getClusterClientById(clusterId);
                if (cluster === undefined) {
                    logger.info(
                        `Node ${this.nodeId} Ignoring received event for unknown cluster ${Diagnostic.hex(
                            clusterId,
                        )} on endpoint ${endpointId}!`,
                    );
                    return;
                }
                logger.debug(
                    `Node ${this.nodeId} Trigger event update for ${endpointId}.${cluster.name}.${eventId} for ${events.length} events`,
                );
                asClusterClientInternal(cluster)._triggerEventUpdate(eventId, events);

                if (eventTriggeredCallback !== undefined) {
                    eventTriggeredCallback(data);
                }

                // When we subscribe all data here then we can also catch this case and handle it
                if (
                    clusterId === BasicInformation.Cluster.id &&
                    eventId === BasicInformation.Cluster.events.shutDown.id
                ) {
                    this.handleNodeShutdown();
                }
            },
            updateTimeoutHandler: async () => {
                logger.info(`Node ${this.nodeId}: Subscription update not received ...`);
                this.setConnectionState(NodeStateInformation.Reconnecting);
                try {
                    await this.subscribeAllAttributesAndEvents({ ...options, ignoreInitialTriggers: false });
                    this.setConnectionState(NodeStateInformation.Connected);
                } catch (error) {
                    logger.info(
                        `Node ${this.nodeId}: Error resubscribing to all attributes and events. Try to reconnect ...`,
                        error,
                    );
                    this.scheduleReconnect();
                }
            },
        });
        ignoreInitialTriggers = false;
        return initialSubscriptionData;
    }

    /** Handles a node shutDown event (if supported by the node and received). */
    private handleNodeShutdown() {
        logger.info(`Node ${this.nodeId}: Node shutdown detected, trying to reconnect ...`);
        this.scheduleReconnect();
    }

    private scheduleReconnect() {
        this.setConnectionState(NodeStateInformation.Reconnecting);

        if (!this.reconnectDelayTimer.isRunning) {
            this.reconnectDelayTimer.start();
        }
    }

    async updateEndpointStructure() {
        const interactionClient = await this.ensureConnection();
        const allClusterAttributes = await interactionClient.getAllAttributes();
        await this.initializeEndpointStructure(allClusterAttributes, true);
        this.options.stateInformationCallback?.(this.nodeId, NodeStateInformation.StructureChanged);
    }

    /** Reads all data from the device and create a device object structure out of it. */
    private async initializeEndpointStructure(
        allClusterAttributes: DecodedAttributeReportValue<any>[],
        updateStructure = false,
    ) {
        const interactionClient = await this.ensureConnection();
        const allData = structureReadAttributeDataToClusterObject(allClusterAttributes);

        if (updateStructure) {
            // Find out what we need to remove or retain
            const endpointsToRemove = new Set<EndpointNumber>(this.endpoints.keys());
            for (const [endpointId] of Object.entries(allData)) {
                const endpointIdNumber = EndpointNumber(parseInt(endpointId));
                if (this.endpoints.has(endpointIdNumber)) {
                    logger.debug("Retaining device", endpointId);
                    endpointsToRemove.delete(endpointIdNumber);
                }
            }
            // And remove all endpoints no longer in the structure
            for (const endpointId of endpointsToRemove.values()) {
                logger.debug("Removing device", endpointId);
                this.endpoints.get(endpointId)?.removeFromStructure();
                this.endpoints.delete(endpointId);
            }
        } else {
            this.endpoints.clear();
        }

        const partLists = new Map<EndpointNumber, EndpointNumber[]>();
        for (const [endpointId, clusters] of Object.entries(allData)) {
            const endpointIdNumber = EndpointNumber(parseInt(endpointId));
            const descriptorData = clusters[DescriptorCluster.id] as AttributeClientValues<
                typeof DescriptorCluster.attributes
            >;

            partLists.set(endpointIdNumber, descriptorData.partsList);

            if (this.endpoints.has(endpointIdNumber)) {
                // Endpoint exists already, so mo need to create device instance again
                continue;
            }

            logger.debug("Creating device", endpointId, Logger.toJSON(clusters));
            this.endpoints.set(endpointIdNumber, this.createDevice(endpointIdNumber, clusters, interactionClient));
        }

        this.structureEndpoints(partLists);
    }

    /** Bring the endpoints in a structure based on their partsList attribute. */
    private structureEndpoints(partLists: Map<EndpointNumber, EndpointNumber[]>) {
        logger.debug(`Node ${this.nodeId}: Endpoints from PartsLists`, Logger.toJSON(Array.from(partLists.entries())));

        const endpointUsages: { [key: EndpointNumber]: EndpointNumber[] } = {};
        Array.from(partLists.entries()).forEach(([parent, partsList]) =>
            partsList.forEach(endPoint => {
                endpointUsages[endPoint] = endpointUsages[endPoint] || [];
                endpointUsages[endPoint].push(parent);
            }),
        );

        logger.debug(`Node ${this.nodeId}: Endpoint usages`, Logger.toJSON(endpointUsages));

        while (true) {
            // get all endpoints with only one usage
            const singleUsageEndpoints = Object.entries(endpointUsages).filter(([_, usages]) => usages.length === 1);
            if (singleUsageEndpoints.length === 0) {
                if (Object.entries(endpointUsages).length)
                    throw new InternalError(`Endpoint structure for Node ${this.nodeId} could not be parsed!`);
                break;
            }

            logger.debug(`Node ${this.nodeId}: Processing Endpoint ${Logger.toJSON(singleUsageEndpoints)}`);

            const idsToCleanup: { [key: EndpointNumber]: boolean } = {};
            singleUsageEndpoints.forEach(([childId, usages]) => {
                const childEndpointId = EndpointNumber(parseInt(childId));
                const childEndpoint = this.endpoints.get(childEndpointId);
                const parentEndpoint = this.endpoints.get(usages[0]);
                if (childEndpoint === undefined || parentEndpoint === undefined) {
                    throw new InternalError(`Node ${this.nodeId}: Endpoint not found!`); // Should never happen!
                }

                if (parentEndpoint.getChildEndpoint(childEndpointId) === undefined) {
                    logger.debug(
                        `Node ${this.nodeId}: Endpoint structure: Child: ${childEndpointId} -> Parent: ${parentEndpoint.number}`,
                    );

                    parentEndpoint.addChildEndpoint(childEndpoint);
                }

                delete endpointUsages[EndpointNumber(parseInt(childId))];
                idsToCleanup[usages[0]] = true;
            });
            logger.debug(`Node ${this.nodeId}: Endpoint data Cleanup`, Logger.toJSON(idsToCleanup));
            Object.keys(idsToCleanup).forEach(idToCleanup => {
                Object.keys(endpointUsages).forEach(id => {
                    const usageId = EndpointNumber(parseInt(id));
                    endpointUsages[usageId] = endpointUsages[usageId].filter(
                        endpointId => endpointId !== parseInt(idToCleanup),
                    );
                    if (!endpointUsages[usageId].length) {
                        delete endpointUsages[usageId];
                    }
                });
            });
        }
    }

    /**
     * Create a device object from the data read from the device.
     *
     * @param endpointId Endpoint ID
     * @param data Data of all clusters read from the device
     * @param interactionClient InteractionClient to use for the device
     * @private
     */
    private createDevice(
        endpointId: EndpointNumber,
        data: { [key: ClusterId]: { [key: string]: any } },
        interactionClient: InteractionClient,
    ) {
        const descriptorData = data[DescriptorCluster.id] as AttributeClientValues<typeof DescriptorCluster.attributes>;

        const deviceTypes = descriptorData.deviceTypeList.flatMap(({ deviceType, revision }) => {
            const deviceTypeDefinition = getDeviceTypeDefinitionByCode(deviceType);
            if (deviceTypeDefinition === undefined) {
                logger.info(
                    `NodeId ${this.nodeId}: Device type with code ${deviceType} not known, use generic replacement.`,
                );
                return UnknownDeviceType(deviceType);
            }
            if (deviceTypeDefinition.revision < revision) {
                logger.debug(
                    `NodeId ${this.nodeId}: Device type with code ${deviceType} and revision ${revision} not supported, some data might be unknown.`,
                );
            }
            return deviceTypeDefinition;
        });
        if (deviceTypes.length === 0) {
            logger.info(`NodeId ${this.nodeId}: No device type found for endpoint ${endpointId}, ignore`);
            throw new MatterError(`NodeId ${this.nodeId}: No device type found for endpoint`);
        }

        const endpointClusters = Array<ClusterServerObj | ClusterClientObj>();

        // Add ClusterClients for all server clusters of the device
        for (const clusterId of descriptorData.serverList) {
            const cluster = getClusterById(clusterId);
            const clusterClient = ClusterClient(cluster, endpointId, interactionClient, data[clusterId]);
            endpointClusters.push(clusterClient);
        }

        // TODO use the attributes attributeList, acceptedCommands, generatedCommands to create the ClusterClient/Server objects
        // Add ClusterServers for all client clusters of the device
        for (const clusterId of descriptorData.clientList) {
            const cluster = getClusterById(clusterId);
            const clusterData = (data[clusterId] ?? {}) as AttributeInitialValues<Attributes>; // TODO correct typing
            // Todo add logic for Events
            endpointClusters.push(
                ClusterServer(
                    cluster,
                    /*clusterData.featureMap,*/ clusterData,
                    {},
                    undefined,
                    true,
                ) as ClusterServerObj,
            ); // TODO Add Default handler!
        }

        if (endpointId === 0) {
            // Endpoint 0 is the root endpoint, so we use a RootEndpoint object
            const rootEndpoint = new RootEndpoint();
            rootEndpoint.setDeviceTypes(deviceTypes as AtLeastOne<DeviceTypeDefinition>); // Ideally only root one as defined
            endpointClusters.forEach(cluster => {
                if (isClusterServer(cluster)) {
                    rootEndpoint.addClusterServer(cluster);
                } else if (isClusterClient(cluster)) {
                    rootEndpoint.addClusterClient(cluster);
                }
            });
            return rootEndpoint;
        } else if (deviceTypes.find(deviceType => deviceType.code === DeviceTypes.AGGREGATOR.code) !== undefined) {
            // When AGGREGATOR is in the device type list, this is an aggregator
            const aggregator = new Aggregator([], { endpointId });
            aggregator.setDeviceTypes(deviceTypes as AtLeastOne<DeviceTypeDefinition>);
            endpointClusters.forEach(cluster => {
                // TODO There should be none?
                if (isClusterServer(cluster)) {
                    aggregator.addClusterServer(cluster);
                } else if (isClusterClient(cluster)) {
                    aggregator.addClusterClient(cluster);
                }
            });
            return aggregator;
        } else {
            // It seems to be device but has a partsList, so it is a composed device
            if (descriptorData.partsList.length > 0) {
                const composedDevice = new ComposedDevice(deviceTypes[0], [], { endpointId });
                composedDevice.setDeviceTypes(deviceTypes as AtLeastOne<DeviceTypeDefinition>);
                endpointClusters.forEach(cluster => {
                    if (isClusterServer(cluster)) {
                        composedDevice.addClusterServer(cluster);
                    } else if (isClusterClient(cluster)) {
                        composedDevice.addClusterClient(cluster);
                    }
                });
                return composedDevice;
            } else {
                // else it's a normal Device
                // TODO Should we find the really correct Device derived class to instance?
                return new PairedDevice(deviceTypes as AtLeastOne<DeviceTypeDefinition>, endpointClusters, endpointId);
            }
        }
    }

    /** Returns the functional devices/endpoints (those below the Root Endpoint) known for this node. */
    getDevices(): EndpointInterface[] {
        return this.endpoints.get(EndpointNumber(0))?.getChildEndpoints() ?? [];
    }

    /** Returns the device/endpoint with the given endpoint ID. */
    getDeviceById(endpointId: number) {
        return this.endpoints.get(EndpointNumber(endpointId));
    }

    getRootEndpoint() {
        return this.getDeviceById(0);
    }

    /** De-Commission (unpair) the device from this controller by removing the fabric from the device. */
    async decommission() {
        if (!this.commissioningController.isNodeCommissioned(this.nodeId)) {
            throw new ImplementationError(`This Node ${this.nodeId} is not commissioned.`);
        }
        const operationalCredentialsCluster = this.getRootClusterClient(OperationalCredentials.Cluster);

        if (operationalCredentialsCluster === undefined) {
            throw new ImplementationError(`OperationalCredentialsCluster for node ${this.nodeId} not found.`);
        }

        const fabricIndex = await operationalCredentialsCluster.getCurrentFabricIndexAttribute(true);

        logger.debug(`Removing node ${this.nodeId} by removing fabric ${fabricIndex} on the node.`);

        const result = await operationalCredentialsCluster.commands.removeFabric({ fabricIndex });
        if (result.statusCode !== OperationalCredentials.NodeOperationalCertStatus.Ok) {
            throw new MatterError(
                `Removing node ${this.nodeId} failed with status ${result.statusCode} "${result.debugText}".`,
            );
        }
        this.setConnectionState(NodeStateInformation.Disconnected);
        this.options.stateInformationCallback?.(this.nodeId, NodeStateInformation.Decommissioned);
        await this.commissioningController.removeNode(this.nodeId, false);
    }

    /** Opens a Basic Commissioning Window (uses the original Passcode printed on the device) with the device. */
    async openBasicCommissioningWindow(commissioningTimeout = 900 /* 15 minutes */) {
        const adminCommissioningCluster = this.getRootClusterClient(AdministratorCommissioning.Cluster.with("Basic"));
        if (adminCommissioningCluster === undefined) {
            throw new ImplementationError(`AdministratorCommissioningCluster for node ${this.nodeId} not found.`);
        }
        if (adminCommissioningCluster.supportedFeatures.basic === false) {
            throw new ImplementationError(
                `AdministratorCommissioningCluster for node ${this.nodeId} does not support basic commissioning.`,
            );
        }

        try {
            await adminCommissioningCluster.commands.revokeCommissioning();
        } catch (error) {
            // Accept the error if no window is already open
            if (
                !StatusResponseError.is(error, StatusCode.Failure) ||
                error.clusterCode !== AdministratorCommissioning.StatusCode.WindowNotOpen
            ) {
                throw error;
            }
        }

        await adminCommissioningCluster.commands.openBasicCommissioningWindow({ commissioningTimeout });
    }

    /** Opens an Enhanced Commissioning Window (uses a generated random Passcode) with the device. */
    async openEnhancedCommissioningWindow(commissioningTimeout = 900 /* 15 minutes */) {
        const adminCommissioningCluster = this.getRootClusterClient(AdministratorCommissioning.Cluster);
        if (adminCommissioningCluster === undefined) {
            throw new ImplementationError(`AdministratorCommissioningCluster for node ${this.nodeId} not found.`);
        }

        try {
            await adminCommissioningCluster.commands.revokeCommissioning();
        } catch (error) {
            // Accept the error if no window is already open
            if (
                !StatusResponseError.is(error, StatusCode.Failure) ||
                error.clusterCode !== AdministratorCommissioning.StatusCode.WindowNotOpen
            ) {
                throw error;
            }
        }

        const basicInformationCluster = this.getRootClusterClient(BasicInformation.Cluster);
        if (basicInformationCluster == undefined) {
            throw new ImplementationError(`BasicInformationCluster for node ${this.nodeId} not found.`);
        }

        const vendorId = await basicInformationCluster.getVendorIdAttribute();
        const productId = await basicInformationCluster.getProductIdAttribute();

        const discriminator = PaseClient.generateRandomDiscriminator();
        const passcode = PaseClient.generateRandomPasscode();
        const salt = Crypto.get().getRandomData(32);
        const iterations = 1_000; // Minimum 1_000, Maximum 100_000
        const pakePasscodeVerifier = await PaseClient.generatePakePasscodeVerifier(passcode, {
            iterations,
            salt,
        });
        await adminCommissioningCluster.commands.openCommissioningWindow({
            commissioningTimeout,
            pakePasscodeVerifier,
            salt,
            iterations,
            discriminator,
        });

        // TODO: If Timeout is shorter then 15 minutes set the timeout also in TlvData of QR-Code
        const qrPairingCode = QrPairingCodeCodec.encode([
            {
                version: 0,
                vendorId,
                productId,
                flowType: CommissioningFlowType.Standard,
                discriminator: discriminator,
                passcode: passcode,
                discoveryCapabilities: DiscoveryCapabilitiesSchema.encode({
                    onIpNetwork: true,
                }),
            },
        ]);

        return {
            manualPairingCode: ManualPairingCodeCodec.encode({
                discriminator: discriminator,
                passcode: passcode,
            }),
            qrPairingCode,
        };
    }

    async disconnect() {
        this.close();
        await this.commissioningController.disconnectNode(this.nodeId);
    }

    close() {
        this.reconnectDelayTimer.stop();
        this.updateEndpointStructureTimer.stop();
        this.interactionClient?.close();
        this.setConnectionState(NodeStateInformation.Disconnected);
    }

    /**
     * Get a cluster server from the root endpoint. This is mainly used internally and not needed to be called by the user.
     *
     * @param cluster ClusterServer to get or undefined if not existing
     */
    getRootClusterServer<const T extends ClusterType>(cluster: T): ClusterServerObj<T> | undefined {
        return this.endpoints.get(EndpointNumber(0))?.getClusterServer(cluster);
    }

    /**
     * Get a cluster client from the root endpoint. This is mainly used internally and not needed to be called by the user.
     *
     * @param cluster ClusterClient to get or undefined if not existing
     */
    getRootClusterClient<const T extends ClusterType>(cluster: T): ClusterClientObj<T> | undefined {
        return this.endpoints.get(EndpointNumber(0))?.getClusterClient(cluster);
    }

    /**
     * Get a cluster server from the root endpoint. This is mainly used internally and not needed to be called by the user.
     *
     * @param endpointId EndpointNumber to get the cluster from
     * @param cluster ClusterServer to get or undefined if not existing
     */
    getClusterServerForDevice<const T extends ClusterType>(
        endpointId: EndpointNumber,
        cluster: T,
    ): ClusterServerObj<T> | undefined {
        return this.getDeviceById(endpointId)?.getClusterServer(cluster);
    }

    /**
     * Get a cluster client from the root endpoint. This is mainly used internally and not needed to be called by the user.
     *
     * @param endpointId EndpointNumber to get the cluster from
     * @param cluster ClusterClient to get or undefined if not existing
     */
    getClusterClientForDevice<const T extends ClusterType>(
        endpointId: EndpointNumber,
        cluster: T,
    ): ClusterClientObj<T> | undefined {
        return this.getDeviceById(endpointId)?.getClusterClient(cluster);
    }
}<|MERGE_RESOLUTION|>--- conflicted
+++ resolved
@@ -3,10 +3,7 @@
  * Copyright 2022-2024 Matter.js Authors
  * SPDX-License-Identifier: Apache-2.0
  */
-<<<<<<< HEAD
-=======
 import { AdministratorCommissioning, BasicInformation, DescriptorCluster, OperationalCredentials } from "#clusters";
->>>>>>> ef3610fd
 import {
     AtLeastOne,
     Crypto,
@@ -16,33 +13,7 @@
     Logger,
     MatterError,
     Time,
-<<<<<<< HEAD
-} from "@project-chip/matter.js-general";
-import { CommissioningController } from "../CommissioningController.js";
-import { NodeDiscoveryType } from "../MatterController.js";
-import { Attributes } from "../cluster/Cluster.js";
-import { getClusterById } from "../cluster/ClusterHelper.js";
-import { ClusterType } from "../cluster/ClusterType.js";
-import { ClusterClient } from "../cluster/client/ClusterClient.js";
-import { asClusterClientInternal, ClusterClientObj, isClusterClient } from "../cluster/client/ClusterClientTypes.js";
-import { BasicInformation } from "../cluster/definitions/BasicInformationCluster.js";
-import { DescriptorCluster } from "../cluster/definitions/DescriptorCluster.js";
-import { OperationalCredentials } from "../cluster/definitions/OperationalCredentialsCluster.js";
-import { AdministratorCommissioning } from "../cluster/definitions/index.js";
-import { ClusterServer } from "../cluster/server/ClusterServer.js";
-import {
-    AttributeInitialValues,
-    AttributeServerValues,
-    ClusterServerObj,
-    isClusterServer,
-} from "../cluster/server/ClusterServerTypes.js";
-import { ClusterId } from "../datatype/ClusterId.js";
-import { EndpointNumber } from "../datatype/EndpointNumber.js";
-import { NodeId } from "../datatype/NodeId.js";
-import { EndpointInterface } from "../endpoint/EndpointInterface.js";
-=======
 } from "#general";
->>>>>>> ef3610fd
 import {
     AttributeClientValues,
     ClusterClient,
@@ -55,15 +26,8 @@
     PaseClient,
     logEndpoint,
     structureReadAttributeDataToClusterObject,
-<<<<<<< HEAD
-} from "../protocol/interaction/AttributeDataDecoder.js";
-import { DecodedEventReportValue } from "../protocol/interaction/EventDataDecoder.js";
-import { InteractionClient } from "../protocol/interaction/InteractionClient.js";
-import { StatusCode, StatusResponseError } from "../protocol/interaction/StatusCode.js";
+} from "#protocol";
 import { ChannelStatusResponseError } from "../protocol/securechannel/SecureChannelMessenger.js";
-=======
-} from "#protocol";
->>>>>>> ef3610fd
 import {
     Attributes,
     ClusterId,
