/**
 * @license
 * Copyright 2022 The matter.js Authors
 * SPDX-License-Identifier: Apache-2.0
 */
import { MatterNode } from "./MatterNode.js";
import { UdpInterface } from "./net/UdpInterface.js";
import { MdnsScanner } from "./mdns/MdnsScanner.js";
<<<<<<< HEAD
import { StorageContext } from "./storage/StorageContext.js";
import { MatterController } from "./MatterController.js";
=======
import { StorageManager } from "./storage/StorageManager.js";
import { CommissioningData, MatterController } from "./MatterController.js";
>>>>>>> 8dc8408b
import { InteractionClient, ClusterClient } from "./protocol/interaction/InteractionClient.js";
import { NodeId } from "./datatype/NodeId.js";
import { structureReadDataToClusterObject } from "./protocol/interaction/AttributeDataDecoder.js";
import { Endpoint } from "./device/Endpoint.js";
import { Logger } from "./log/Logger.js";
import { DeviceTypes, DeviceTypeDefinition, getDeviceTypeDefinitionByCode } from "./device/DeviceTypes.js";
import {
    AttributeInitialValues, AttributeServerValues, ClusterServerObj, isClusterServer
} from "./cluster/server/ClusterServer.js";
import { AtLeastOne } from "./util/Array.js";
import { ClusterServer } from "./protocol/interaction/InteractionServer.js";
import { Aggregator } from "./device/Aggregator.js";
import { PairedDevice } from "./device/Device.js";
import { ComposedDevice } from "./device/ComposedDevice.js";
import { DescriptorCluster } from "./cluster/DescriptorCluster.js";
import { AllClustersMap } from "./cluster/ClusterHelper.js";
import { ClusterClientObj, isClusterClient } from "./cluster/client/ClusterClient.js";
import { BitSchema, TypeFromPartialBitSchema } from "./schema/BitmapSchema.js";
import { Attributes, Cluster, Commands, Events } from "./cluster/Cluster.js";

const logger = new Logger("CommissioningController");

// TODO subscribe all data
// TODO how to enhance "getting devices" as API? Or is getDevices() enough?
// TODO decline using setRoot*Cluster
// TODO Decline cluster access after announced/paired

/**
 * Constructor options for the CommissioningController class
 */
export interface CommissioningControllerOptions {
    ip: string;
    port: number;
    disableIpv4?: boolean;
    listeningAddressIpv4?: string;
    listeningAddressIpv6?: string;

    delayedPairing?: boolean;

    passcode: number, // TODO: Move into commissioningOptions
    discriminator: number, // TODO: Move into commissioningOptions

    commissioningOptions?: CommissioningData
}

export class CommissioningController extends MatterNode {
    private readonly ip: string;
    private readonly port: number;
    private readonly disableIpv4: boolean;
    private readonly listeningAddressIpv4?: string;
    private readonly listeningAddressIpv6?: string;

    private readonly passcode: number;
    private readonly discriminator: number;
    private readonly commissioningOptions?: CommissioningData;

    readonly delayedPairing: boolean;

    private storage?: StorageContext;
    private mdnsScanner?: MdnsScanner;

    private controllerInstance?: MatterController;

    private nodeId?: NodeId;
    private endpoints = new Map<number, Endpoint>();

    /**
     * Creates a new CommissioningController instance
     *
     * @param options The options for the CommissioningController
     */
    constructor(options: CommissioningControllerOptions) {
        super();
        this.ip = options.ip;
        this.port = options.port;
        this.disableIpv4 = options.disableIpv4 ?? false;
        if (this.disableIpv4) {
            logger.warn("Disabling IPv4 in Controller node not yet supported!")
        }
        this.delayedPairing = options.delayedPairing ?? false;

        this.passcode = options.passcode;
        this.discriminator = options.discriminator;
        this.commissioningOptions = options.commissioningOptions;
    }

    /**
     * Connects to the device. This includes pairing with the device if not yet paired.
     * After connection the endpoint data of the device is analyzed and an object structure is created.
     */
    async connect() {
        if (this.controllerInstance !== undefined) {
            throw new Error("Controller instance already connected!");
        }
        if (this.mdnsScanner === undefined || this.storage === undefined) {
            throw new Error("Add the node to the Matter instance before!");
        }

        this.controllerInstance = await MatterController.create(
            this.mdnsScanner,
            await UdpInterface.create(this.port, "udp4", this.listeningAddressIpv4),
            await UdpInterface.create(this.port, "udp6", this.listeningAddressIpv6),
<<<<<<< HEAD
            this.storage
=======
            this.storageManager,
            this.commissioningOptions
>>>>>>> 8dc8408b
        );

        if (this.controllerInstance.isCommissioned()) {
            this.nodeId = this.controllerInstance.getFabric().nodeId;
        } else {
            this.nodeId = await this.controllerInstance.commission(this.ip, this.port, this.discriminator, this.passcode);
        }

        await this.initializeEndpointStructure();
    }

    /**
     * Set the MDNS Scanner instance. Should be only used internally
     *
     * @param mdnsScanner MdnsScanner instance
     */
    setMdnsScanner(mdnsScanner: MdnsScanner) {
        this.mdnsScanner = mdnsScanner;
    }

    /**
     * Set the Storage instance. Should be only used internally
     * @param storage storage context to use
     */
    setStorage(storage: StorageContext) {
        this.storage = storage;
    }

    /**
     * Returns the paired Fabric object of the node
     */
    getFabric() {
        if (this.controllerInstance === undefined) {
            throw new Error("Controller instance not yet paired!");
        }
        return this.controllerInstance.getFabric();
    }

    /**
     * Return info if a device is successfully paired.
     */
    isCommissioned() {
        if (this.controllerInstance === undefined) {
            throw new Error("Controller instance not yet paired!");
        }
        return this.controllerInstance.isCommissioned();
    }

    /**
     * Creates and Return a new InteractionClient to communicate with the device. This is only needed if you want to
     * separate requests on a separate client.
     */
    async createInteractionClient(): Promise<InteractionClient> {
        if (this.controllerInstance === undefined || this.nodeId === undefined) {
            throw new Error("Controller instance not yet paired!");
        }
        return this.controllerInstance.connect(this.nodeId);
    }

    /**
     * Returns a cluster client of a root endpoint cluster bound to a new InteractionClient.
     *
     * @param cluster The cluster to get the client for
     */
    async getRootClusterClientWithNewInteractionClient<F extends BitSchema, SF extends TypeFromPartialBitSchema<F>, A extends Attributes, C extends Commands, E extends Events>(
        cluster: Cluster<F, SF, A, C, E>
    ): Promise<ClusterClientObj<F, A, C, E> | undefined> {
        return super.getRootClusterClient(cluster, await this.createInteractionClient());
    }

    /**
     * Read all data from the device and create a device object structure out of it.
     *
     * @private
     */
    private async initializeEndpointStructure() {
        const interactionClient = await this.createInteractionClient();

        const allClusterAttributes = await interactionClient.getAllAttributes();
        const allData = structureReadDataToClusterObject(allClusterAttributes);
        logger.debug("Device all data", Logger.toJSON(allData));

        const partLists = new Map<number, number[]>();
        for (const [endpointId, clusters] of Object.entries(allData)) {
            const endpointIdNumber = parseInt(endpointId);
            const descriptorData = clusters[DescriptorCluster.id] as AttributeServerValues<typeof DescriptorCluster.attributes>;

            partLists.set(endpointIdNumber, descriptorData.partsList.map(({ number }) => number));

            logger.debug("Creating device", endpointId, Logger.toJSON(clusters));
            this.endpoints.set(endpointIdNumber, this.createDevice(endpointIdNumber, clusters, interactionClient));
        }

        this.structureEndpoints(partLists);
    }

    /**
     * Bring the endpoints in a structure based on their partsList attribute.
     *
     * @param partLists A Map  of the partsList attributes of all endpoints to structure
     * @private
     */
    private structureEndpoints(partLists: Map<number, number[]>) {
        logger.debug("Endpoints from Partslists", Logger.toJSON(Array.from(partLists.entries())));

        const endpointUsages: { [key: number]: number[] } = {};
        Array.from(partLists.entries()).forEach(([parent, partsList]) => partsList.forEach(endPoint => {
            endpointUsages[endPoint] = endpointUsages[endPoint] || [];
            endpointUsages[endPoint].push(parent);
        }));

        logger.debug("Endpoint usages", JSON.stringify(endpointUsages));

        while (true) {
            // get all endpoints with only one usage
            const singleUsageEndpoints = Object.entries(endpointUsages).filter(([_, usages]) => usages.length === 1);
            if (singleUsageEndpoints.length === 0) {
                if (Object.entries(endpointUsages).length) throw new Error("Endpoint structure could not be parsed!");
                break;
            }

            logger.debug(`Processing Endpoint ${JSON.stringify(singleUsageEndpoints)}`);

            const idsToCleanup: { [key: number]: boolean } = {}
            singleUsageEndpoints.forEach(([childId, usages]) => {
                const childEndpoint = this.endpoints.get(parseInt(childId));
                const parentEndpoint = this.endpoints.get(usages[0]);
                if (childEndpoint === undefined || parentEndpoint === undefined) {
                    throw new Error("Endpoint not found!"); // Should never happen!
                }

                logger.debug(`Endpoint structure: Child: ${childEndpoint.id} -> Parent: ${parentEndpoint.id}`);

                parentEndpoint.addChildEndpoint(childEndpoint);
                delete (endpointUsages[parseInt(childId)]);
                idsToCleanup[usages[0]] = true;
            });
            logger.debug("Endpoint data Cleanup", JSON.stringify(idsToCleanup));
            Object.keys(idsToCleanup).forEach(idToCleanup => {
                Object.keys(endpointUsages).forEach(id => {
                    endpointUsages[parseInt(id)] = endpointUsages[parseInt(id)].filter(endpointId => endpointId !== parseInt(idToCleanup));
                    if (!endpointUsages[parseInt(id)].length) {
                        delete (endpointUsages[parseInt(id)]);
                    }
                });
            });
        }
    }

    /**
     * Create a device object from the data read from the device.
     *
     * @param endpointId Endpoint ID
     * @param data Data of all clusters read from the device
     * @param interactionClient InteractionClient to communicate with the device
     * @private
     */
    private createDevice(endpointId: number, data: { [key: number]: { [key: string]: any } }, interactionClient: InteractionClient) {
        const descriptorData = data[DescriptorCluster.id] as AttributeServerValues<typeof DescriptorCluster.attributes>;

        const deviceTypes = descriptorData.deviceTypeList.flatMap(({ deviceType, revision }) => {
            const deviceTypeDefinition = getDeviceTypeDefinitionByCode(deviceType.id);
            if (deviceTypeDefinition === undefined) {
                logger.info(`Device type with code ${deviceType.id} not known, ignore`);
                return [];
            }
            if (deviceTypeDefinition.revision !== revision) {
                logger.info(`Device type with code ${deviceType.id} and revision ${revision} not known, ignore`);
                //return [];
            }
            return deviceTypeDefinition;
        });
        if (deviceTypes.length === 0) {
            logger.info(`No device type found for endpoint ${endpointId}, ignore`);
            throw new Error("No device type found for endpoint");
        }

        const endpointClusters = Array<ClusterServerObj<Attributes, Commands, Events> | ClusterClientObj<any, Attributes, Commands, Events>>();

        // Add ClusterClients for all server clusters of the device
        for (const clusterId of descriptorData.serverList) {
            const cluster = AllClustersMap[clusterId.id];
            if (cluster === undefined) {
                logger.info(`Cluster with id ${clusterId} not known, ignore`);
                continue;
            }
            const clusterClient = ClusterClient(cluster, endpointId, interactionClient);
            endpointClusters.push(clusterClient);
        }

        // TODO use the attributes attributeList, acceptedCommands, generatedCommands to crate the ClusterClient/Server objects
        // Add ClusterServers for all client clusters of the device
        for (const clusterId of descriptorData.clientList) {
            const cluster = AllClustersMap[clusterId.id];
            if (cluster === undefined) {
                logger.info(`Cluster with id ${clusterId.id} not known, ignore`);
                continue;
            }
            const clusterData = (data[clusterId.id] ?? {}) as AttributeInitialValues<Attributes>; // TODO correct typing
            // Todo add logic for Events
            endpointClusters.push(ClusterServer(cluster, /*clusterData.featureMap,*/ clusterData, {}) as ClusterServerObj<Attributes, Commands, Events>); // TODO Add Default handler!
        }

        if (endpointId === 0) {
            // Endpoint 0 is the root endpoint, so this object
            this.rootEndpoint.setDeviceTypes(deviceTypes as AtLeastOne<DeviceTypeDefinition>); // Ideally only root one as defined
            endpointClusters.forEach(cluster => {
                if (isClusterServer(cluster)) {
                    this.addRootClusterServer(cluster);
                } else if (isClusterClient(cluster)) {
                    this.addRootClusterClient(cluster);
                }
            });
            return this.rootEndpoint;
        } else if (deviceTypes.find(deviceType => deviceType.code === DeviceTypes.AGGREGATOR.code) !== undefined) {
            // When AGGREGATOR is in the device type list, this is an aggregator
            const aggregator = new Aggregator(
                [],
                { endpointId }
            );
            aggregator.setDeviceTypes(deviceTypes as AtLeastOne<DeviceTypeDefinition>);
            endpointClusters.forEach(cluster => { // TODO There should be none?
                if (isClusterServer(cluster)) {
                    aggregator.addClusterServer(cluster);
                } else if (isClusterClient(cluster)) {
                    aggregator.addClusterClient(cluster);
                }
            });
            return aggregator;
        } else if (deviceTypes.find(deviceType => deviceType.code === DeviceTypes.BRIDGED_NODE.code) !== undefined) {
            // When BRIDGED_NODE is in the device type list, this is a bridged node
            const aggregator = new Aggregator(
                [],
                { endpointId }
            );
            aggregator.setDeviceTypes(deviceTypes as AtLeastOne<DeviceTypeDefinition>);
            endpointClusters.forEach(cluster => {
                if (isClusterServer(cluster)) {
                    aggregator.addClusterServer(cluster);
                } else if (isClusterClient(cluster)) {
                    aggregator.addClusterClient(cluster);
                }
            });
            return aggregator;
        } else {
            // It seems to be  device but has a partsList, so it is a composed device
            if (descriptorData.partsList.length > 0) {
                const composedDevice = new ComposedDevice(
                    deviceTypes[0],
                    [],
                    { endpointId }
                );
                composedDevice.setDeviceTypes(deviceTypes as AtLeastOne<DeviceTypeDefinition>);
                endpointClusters.forEach(cluster => {
                    if (isClusterServer(cluster)) {
                        composedDevice.addClusterServer(cluster);
                    } else if (isClusterClient(cluster)) {
                        composedDevice.addClusterClient(cluster);
                    }
                });
                return composedDevice;
            } else {
                // else it's a normal Device
                // TODO Should we find the really correct Device derived class to instance?
                return new PairedDevice(
                    deviceTypes as AtLeastOne<DeviceTypeDefinition>,
                    endpointClusters,
                    endpointId
                );
            }
        }
    }

    /**
     * Returns the devices known to the controller.
     */
    getDevices(): Endpoint[] {
        return this.rootEndpoint.getChildEndpoints();
    }

    /**
     * close network connections of the device
     */
    async close() {
        this.controllerInstance?.close();
    }
}<|MERGE_RESOLUTION|>--- conflicted
+++ resolved
@@ -6,13 +6,8 @@
 import { MatterNode } from "./MatterNode.js";
 import { UdpInterface } from "./net/UdpInterface.js";
 import { MdnsScanner } from "./mdns/MdnsScanner.js";
-<<<<<<< HEAD
 import { StorageContext } from "./storage/StorageContext.js";
-import { MatterController } from "./MatterController.js";
-=======
-import { StorageManager } from "./storage/StorageManager.js";
 import { CommissioningData, MatterController } from "./MatterController.js";
->>>>>>> 8dc8408b
 import { InteractionClient, ClusterClient } from "./protocol/interaction/InteractionClient.js";
 import { NodeId } from "./datatype/NodeId.js";
 import { structureReadDataToClusterObject } from "./protocol/interaction/AttributeDataDecoder.js";
@@ -115,12 +110,8 @@
             this.mdnsScanner,
             await UdpInterface.create(this.port, "udp4", this.listeningAddressIpv4),
             await UdpInterface.create(this.port, "udp6", this.listeningAddressIpv6),
-<<<<<<< HEAD
             this.storage
-=======
-            this.storageManager,
             this.commissioningOptions
->>>>>>> 8dc8408b
         );
 
         if (this.controllerInstance.isCommissioned()) {
