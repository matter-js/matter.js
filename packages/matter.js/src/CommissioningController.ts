--- conflicted
+++ resolved
@@ -16,10 +16,6 @@
     SupportedStorageTypes,
     SyncStorage,
     UdpInterface,
-<<<<<<< HEAD
-} from "@project-chip/matter.js-general";
-import { MatterController, NodeDiscoveryType } from "./MatterController.js";
-=======
 } from "#general";
 import { ControllerStore } from "#node";
 import {
@@ -46,8 +42,7 @@
     VendorId,
 } from "#types";
 import { CommissioningControllerNodeOptions, PairedNode } from "./device/PairedNode.js";
-import { MatterController } from "./MatterController.js";
->>>>>>> ef3610fd
+import { MatterController, NodeDiscoveryType } from "./MatterController.js";
 import { MatterNode } from "./MatterNode.js";
 
 const logger = new Logger("CommissioningController");
