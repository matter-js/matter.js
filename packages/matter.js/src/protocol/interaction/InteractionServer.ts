/**
 * @license
 * Copyright 2022-2023 Project CHIP Authors
 * SPDX-License-Identifier: Apache-2.0
 */

import { MatterDevice } from "../../MatterDevice.js";
import { ProtocolHandler } from "../../protocol/ProtocolHandler.js";
import { MessageExchange } from "../../protocol/MessageExchange.js";
import {
    DataReport,
    InteractionServerMessenger,
    InvokeRequest,
    InvokeResponse,
    MessageType,
    ReadRequest,
    StatusResponseError,
    SubscribeRequest,
    TimedRequest,
    WriteRequest,
    WriteResponse
} from "./InteractionMessenger.js";
import { Attributes, Cluster, Commands, Events } from "../../cluster/Cluster.js";
import {
    StatusCode,
    TlvAttributePath,
    TlvAttributeReport, TlvCommandPath,
    TlvSubscribeResponse
} from "./InteractionProtocol.js"
import { BitSchema, TypeFromBitSchema } from "../../schema/BitmapSchema.js";
import { TlvStream, TypeFromSchema } from "../../tlv/TlvSchema.js";
import { TlvNoArguments } from "../../tlv/TlvNoArguments.js";
import { DeviceTypeId } from "../../datatype/DeviceTypeId.js";
import { ClusterId } from "../../datatype/ClusterId.js";
import { EndpointNumber } from "../../datatype/EndpointNumber.js";
import { SecureSession } from "../../session/SecureSession.js";
import { SubscriptionHandler } from "./SubscriptionHandler.js";
import { Message } from "../../codec/MessageCodec.js";
import { Crypto } from "../../crypto/Crypto.js";
import { decodeValueForSchema, normalizeAttributeData } from "./AttributeDataDecoder.js";
import { AttributeInitialValues, AttributeServers, ClusterServerHandlers } from "../../cluster/server/ClusterServer.js";
import { CommandServer } from "../../cluster/server/CommandServer.js";
import { AttributeGetterServer, AttributeServer } from "../../cluster/server/AttributeServer.js";
import { DescriptorCluster } from "../../cluster/DescriptorCluster.js";
import { Logger } from "../../log/Logger.js";
import { StorageContext } from "../../storage/StorageContext.js";
import { StorageManager } from "../../storage/StorageManager.js";
import { capitalize } from "../../util/String.js";
import { TlvVoid } from "../../tlv/TlvVoid.js";

export const INTERACTION_PROTOCOL_ID = 0x0001;

// TODO replace by real Endpoint object
export type EndpointData = { id: number, name: string, code: number, clusters: Map<number, ClusterServer<any, any, any, any>> };

const logger = Logger.get("InteractionProtocol");

export class ClusterServer<F extends BitSchema, SF extends Partial<TypeFromBitSchema<F>>, A extends Attributes, C extends Commands, E extends Events> {
    readonly id: number;
    readonly name: string;
    readonly attributes = <AttributeServers<A>>{};
    readonly commands = new Array<CommandServer<any, any>>();
    private clusterStorage: StorageContext | null = null;
    private attributeStorageListeners = new Map<number, (value: any, version: number) => void>();

    constructor(clusterDef: Cluster<F, SF, A, C, E>, attributesInitialValues: AttributeInitialValues<A>, handlers: ClusterServerHandlers<Cluster<F, SF, A, C, E>>) {
        const { id, name, attributes: attributeDefs, commands: commandDefs, supportedFeatures } = clusterDef;
        this.id = id;
        this.name = name;

        // Create attributes
        attributesInitialValues = {
            ...attributesInitialValues,
            clusterRevision: clusterDef.revision,
            featureMap: supportedFeatures,
        };
        for (const name in attributesInitialValues) {
            const { id, schema, writable, persistent } = attributeDefs[name];
            const validator = typeof schema.validate === 'function' ? schema.validate.bind(schema) : undefined;
            const getter = (handlers as any)[`get${capitalize(name)}`];
            if (getter === undefined) {
                (this.attributes as any)[name] = new AttributeServer(id, name, schema, validator ?? (() => { /* no validation */ }), writable, (attributesInitialValues as any)[name]);
            } else {
                (this.attributes as any)[name] = new AttributeGetterServer(id, name, schema, validator ?? (() => { /* no validation */ }), writable, (attributesInitialValues as any)[name], getter);
            }
            if (persistent) {
                const listener = (value: any, version: number) => this.attributeStorageListener(name, version, value);
                this.attributeStorageListeners.set(id, listener);
                (this.attributes as any)[name].addMatterListener(listener);
            }
        }

        // Create commands
        for (const name in commandDefs) {
            const handler = (handlers as any)[name];
            if (handler === undefined) continue;
            const { requestId, requestSchema, responseId, responseSchema } = commandDefs[name];
            this.commands.push(new CommandServer(requestId, responseId, name, requestSchema, responseSchema, (request, session, message, endpoint) => handler({ request, attributes: this.attributes, session, message, endpoint })));
        }
    }

    setStorage(storageContext: StorageContext) {
        this.clusterStorage = storageContext;

        for (const name in this.attributes) {
            const attribute = (this.attributes as any)[name];
            if (!this.attributeStorageListeners.has(attribute.id)) return;
            if (!storageContext.has(attribute.name)) return;
            try {
                const data = storageContext.get<{ version: number, value: any }>(attribute.name);
                logger.debug(`Restoring attribute ${attribute.name} (${attribute.id}) in cluster ${this.name} (${this.id})`);
                attribute.init(data.value, data.version);
            } catch (error) {
                logger.warn(`Failed to restore attribute ${attribute.name} (${attribute.id}) in cluster ${this.name} (${this.id})`, error);
            }
        }
    }

    attributeStorageListener(attributeName: string, version: number, value: any) {
        if (!this.clusterStorage) return;
        logger.debug(`Storing attribute ${attributeName} in cluster ${this.name} (${this.id})`);
        this.clusterStorage.set(attributeName, { version, value });
    }
}

export interface CommandPath {
    endpointId: number,
    clusterId: number,
    commandId: number,
}

export interface AttributePath {
    endpointId: number,
    clusterId: number,
    attributeId: number,
}

export interface AttributeWithPath {
    path: TypeFromSchema<typeof TlvAttributePath>,
    attribute: AttributeServer<any>,
}

export function commandPathToId({ endpointId, clusterId, commandId }: CommandPath) {
    return `${endpointId}/${clusterId}/${commandId}`;
}

export function attributePathToId({ endpointId, clusterId, attributeId }: TypeFromSchema<typeof TlvAttributePath>) {
    return `${endpointId}/${clusterId}/${attributeId}`;
}

function toHex(value: number | undefined) {
    return value === undefined ? "*" : `0x${value.toString(16)}`;
}

export class InteractionServer implements ProtocolHandler<MatterDevice> {
<<<<<<< HEAD
    private readonly endpoints = new Map<number, { name: string, code: number, clusters: Map<number, ClusterServer<any, any, any, any, any>> }>();
=======
    private readonly endpoints = new Map<number, EndpointData>();
>>>>>>> 1cbe6054
    private readonly attributes = new Map<string, AttributeServer<any>>();
    private readonly attributePaths = new Array<AttributePath>();
    private readonly commands = new Map<string, CommandServer<any, any>>();
    private readonly commandPaths = new Array<CommandPath>();
    private nextSubscriptionId = Crypto.getRandomUInt32();

    constructor(
        private readonly storageManager: StorageManager
    ) { }

    getId() {
        return INTERACTION_PROTOCOL_ID;
    }

    addEndpoint(endpointId: number, device: { name: string, code: number }, clusters: ClusterServer<any, any, any, any, any>[]) {
        // Add the descriptor cluster
        const descriptorCluster = new ClusterServer(DescriptorCluster, {
            deviceTypeList: [{ revision: 1, deviceType: new DeviceTypeId(device.code) }],
            serverList: [],
            clientList: [],
            partsList: [],
        }, {});
        clusters.push(descriptorCluster);
        descriptorCluster.attributes.serverList.setLocal(clusters.map(({ id }) => new ClusterId(id)));

        const clusterEndpointNumber = new EndpointNumber(endpointId);

        const clusterMap = new Map<number, ClusterServer<any, any, any, any, any>>();
        clusters.forEach(cluster => {
            const { id: clusterId, attributes, commands } = cluster;

            cluster.setStorage(this.storageManager.createContext(`Cluster-${clusterEndpointNumber.number}-${clusterId}`));

            clusterMap.set(clusterId, cluster);
            // Add attributes
            for (const name in attributes) {
                const attribute = attributes[name];
                const path = { endpointId, clusterId, attributeId: attribute.id };
                this.attributes.set(attributePathToId(path), attribute);
                this.attributePaths.push(path);
            }

            // Add commands
            commands.forEach(command => {
                const path = { endpointId, clusterId, commandId: command.invokeId };
                this.commands.set(commandPathToId(path), command);
                this.commandPaths.push(path);
            });
        });

        // Add part list if the endpoint is not root
        if (endpointId !== 0) {
            const rootPartsListAttribute: AttributeServer<EndpointNumber[]> | undefined = this.attributes.get(attributePathToId({ endpointId: 0, clusterId: DescriptorCluster.id, attributeId: DescriptorCluster.attributes.partsList.id }));
            if (rootPartsListAttribute === undefined) throw new Error("The root endpoint should be added first!");
            rootPartsListAttribute.setLocal([...rootPartsListAttribute.getLocal(), clusterEndpointNumber]);
        }

        this.endpoints.set(endpointId, { ...device, id: endpointId, clusters: clusterMap });

        return this;
    }

    async onNewExchange(exchange: MessageExchange<MatterDevice>) {
        await new InteractionServerMessenger(exchange).handleRequest(
            readRequest => this.handleReadRequest(exchange, readRequest),
            writeRequest => this.handleWriteRequest(exchange, writeRequest),
            (subscribeRequest, messenger) => this.handleSubscribeRequest(exchange, subscribeRequest, messenger),
            (invokeRequest, message) => this.handleInvokeRequest(exchange, invokeRequest, message),
            timedRequest => this.handleTimedRequest(exchange, timedRequest),
        );
    }

    handleReadRequest(exchange: MessageExchange<MatterDevice>, { attributeRequests: attributePaths, isFabricFiltered }: ReadRequest): DataReport {
        if (attributePaths === undefined) {
            throw new StatusResponseError("Only Read requests with attributeRequests are supported right now", StatusCode.UnsupportedRead);
        }
        logger.debug(`Received read request from ${exchange.channel.getName()}: ${attributePaths.map(path => this.resolveAttributeName(path)).join(", ")}, isFabricFiltered=${isFabricFiltered}`);

        // UnsupportedNode/UnsupportedEndpoint/UnsupportedCluster/UnsupportedAttribute/UnsupportedRead

        const attributeReports = attributePaths.flatMap((path: TypeFromSchema<typeof TlvAttributePath>): TypeFromSchema<typeof TlvAttributeReport>[] => {
            const attributes = this.getAttributes([path]);
            if (attributes.length === 0) {
                logger.debug(`Read from ${exchange.channel.getName()}: ${this.resolveAttributeName(path)} unsupported path`);
                return [{ attributeStatus: { path, status: { status: StatusCode.UnsupportedAttribute } } }]; // TODO: Find correct status code
            }

            return attributes.map(({ path, attribute }) => {
                const { value, version } = attribute.getWithVersion(exchange.session); // TODO check ACL
                logger.debug(`Read from ${exchange.channel.getName()}: ${this.resolveAttributeName(path)}=${Logger.toJSON(value)} (version=${version})`);
                return { attributeData: { path, data: attribute.schema.encodeTlv(value), dataVersion: version } };
            });
        });

        return {
            interactionModelRevision: 1,
            suppressResponse: false,
            attributeReports
        };
    }

    handleWriteRequest(exchange: MessageExchange<MatterDevice>, { suppressResponse, writeRequests }: WriteRequest): WriteResponse {
        logger.debug(`Received write request from ${exchange.channel.getName()}: ${writeRequests.map(req => this.resolveAttributeName(req.path)).join(", ")}, suppressResponse=${suppressResponse}`);

        // TODO consider TimedRequest constraints

        const writeData = normalizeAttributeData(writeRequests, true);

        const writeResults = writeData.flatMap((values): { path: TypeFromSchema<typeof TlvAttributePath>, statusCode: StatusCode }[] => {
            const { path, dataVersion } = values[0];
            const attributes = this.getAttributes([path], true);
            if (attributes.length === 0) {
                return [{ path, statusCode: StatusCode.UnsupportedWrite }]; // TODO: Find correct status code
            }

            return attributes.map(({ path, attribute }) => {
                // TODO add checks or dataVersion
                // TODO add ACL checks
                const { schema, defaultValue } = attribute;

                try {
                    const value = decodeValueForSchema(schema, values, defaultValue);
                    logger.debug(`Handle write request from ${exchange.channel.getName()} resolved to: ${this.resolveAttributeName(path)}=${Logger.toJSON(value)} (Version=${dataVersion})`);
                    attribute.set(value, exchange.session);
                } catch (error: any) {
                    if (attributes.length === 1) { // For Multi-Attribute-Writes we ignore errors
                        logger.error(`Error while handling write request from ${exchange.channel.getName()} to ${this.resolveAttributeName(path)}: ${error.message}`);
                        return { path, statusCode: StatusCode.ConstraintError };
                    } else {
                        logger.debug(`While handling write request from ${exchange.channel.getName()} to ${this.resolveAttributeName(path)} ignored: ${error.message}`);
                    }
                }
                return { path, statusCode: StatusCode.Success };
            });
            //.filter(({ statusCode }) => statusCode !== StatusCode.Success); // see https://github.com/project-chip/connectedhomeip/issues/26198
        });

        // TODO respect suppressResponse, potentially also needs adjustment in InteractionMessenger class!
        const errorResults = writeResults.filter(({ statusCode }) => statusCode !== StatusCode.Success);
        logger.debug(`Write request from ${exchange.channel.getName()} done ${errorResults.length ? `with following errors: ${errorResults.map(({ path, statusCode }) => `${this.resolveAttributeName(path)}=${Logger.toJSON(statusCode)}`).join(", ")}` : "without errors"}`);

        return {
            interactionModelRevision: 1,
            writeResponses: writeResults.map(({ path, statusCode }) => ({ path, status: { status: statusCode } })),
        };
    }

    async handleSubscribeRequest(exchange: MessageExchange<MatterDevice>, { minIntervalFloorSeconds, maxIntervalCeilingSeconds, attributeRequests, eventRequests, keepSubscriptions }: SubscribeRequest, messenger: InteractionServerMessenger): Promise<void> {
        logger.debug(`Received subscribe request from ${exchange.channel.getName()}`);

        if (!exchange.session.isSecure()) throw new Error("Subscriptions are only implemented on secure sessions");
        const session = exchange.session as SecureSession<MatterDevice>;
        const fabric = session.getFabric();
        if (fabric === undefined) throw new Error("Subscriptions are only implemented after a fabric has been assigned");

        if ((!Array.isArray(attributeRequests) || attributeRequests.length === 0) && (!Array.isArray(eventRequests) || eventRequests.length === 0)) {
            throw new StatusResponseError("No attributes or events requested", StatusCode.InvalidAction);
        }

        if (!keepSubscriptions) {
            session.clearSubscriptions();
        }

        // TODO add eventsRequest and other missing supports
        if (attributeRequests !== undefined) {
            logger.debug(`Subscribe to ${attributeRequests.map(path => this.resolveAttributeName(path)).join(", ")}`);

            if (attributeRequests.length === 0) throw new Error("Unsupported subscription request with empty attribute list");
            if (minIntervalFloorSeconds < 0) throw new Error("minIntervalFloorSeconds should be greater or equal to 0");
            if (maxIntervalCeilingSeconds < 0) throw new Error("maxIntervalCeilingSeconds should be greater or equal to 1");
            if (maxIntervalCeilingSeconds < minIntervalFloorSeconds) throw new Error("maxIntervalCeilingSeconds should be greater or equal to minIntervalFloorSeconds");

            const attributes = this.getAttributes(attributeRequests);

            if (!attributes.length) {
                throw new StatusResponseError("Attributes not found", StatusCode.UnsupportedAttribute);
            }

            // TODO: Interpret specs:
            // The publisher SHALL compute an appropriate value for the MaxInterval field in the action. This SHALL respect the following constraint: MinIntervalFloor ≤ MaxInterval ≤ MAX(SUBSCRIPTION_MAX_INTERVAL_PUBLISHER_LIMIT=60mn, MaxIntervalCeiling)

            if (this.nextSubscriptionId === 0xFFFFFFFF) this.nextSubscriptionId = 0;
            const subscriptionId = this.nextSubscriptionId++;
            const subscriptionHandler = new SubscriptionHandler(subscriptionId, session.getContext(), fabric, session.getPeerNodeId(), attributes, minIntervalFloorSeconds, maxIntervalCeilingSeconds);
            session.addSubscription(subscriptionHandler);

            // Send initial data report to prime the subscription with initial data
            await subscriptionHandler.sendInitialReport(messenger, session);

            const maxInterval = subscriptionHandler.getMaxInterval();
            logger.info(`Created subscription ${subscriptionId} for Session ${session.getId()} with ${attributes.length} attributes. Updates: ${minIntervalFloorSeconds} - ${maxIntervalCeilingSeconds} => ${maxInterval} seconds`);
            // Then send the subscription response
            await messenger.send(MessageType.SubscribeResponse, TlvSubscribeResponse.encode({ subscriptionId, maxInterval, interactionModelRevision: 1 }));
            subscriptionHandler.activateSendingUpdates();
        }
    }

    async handleInvokeRequest(exchange: MessageExchange<MatterDevice>, { invokeRequests }: InvokeRequest, message: Message): Promise<InvokeResponse> {
        logger.debug(`Received invoke request from ${exchange.channel.getName()}: ${invokeRequests.map(({ commandPath: { endpointId, clusterId, commandId } }) => `${toHex(endpointId)}/${toHex(clusterId)}/${toHex(commandId)}`).join(", ")}`);

        const results = new Array<{ commandPath: TypeFromSchema<typeof TlvCommandPath>, code: StatusCode, response: TlvStream, responseId: number }>();

        await Promise.all(invokeRequests.map(async ({ commandPath, commandFields }) => {
            const { endpointId } = commandPath;
            if (endpointId === undefined) {
                logger.error("Wildcard command invokes not yet supported!");
                results.push({ code: StatusCode.UnsupportedCommand, commandPath, response: TlvVoid.encodeTlv(), responseId: 0 });
                return;
            }
            const command = this.commands.get(commandPathToId(commandPath as CommandPath));
            if (command === undefined) {
                // results.push({ code: StatusCode.UnsupportedCommand, path });// TODO!!
                return;
            }
            const endpoint = this.endpoints.get(endpointId);
            if (!endpoint) {
                logger.error(`Endpoint ${endpointId} not found`);
                //results.push({ code: StatusCode.UnsupportedCommand, commandPath, response: TlvVoid.encodeTlv(), responseId: 0 }); // TODO
                return;
            }

            // If no arguments are provided in the invoke data (because optional field), we use our type as replacement
            if (commandFields === undefined) {
                commandFields = TlvNoArguments.encodeTlv(commandFields);
            }

            const result = await command.invoke(exchange.session, commandFields, message, endpoint);
            results.push({ ...result, commandPath });
        }));

        return {
            suppressResponse: false,
            interactionModelRevision: 1,
            invokeResponses: results.map(({ commandPath, responseId, code, response }) => {
                if (response.length === 0) {
                    return { status: { commandPath, status: { status: code } } };
                } else {
                    return { command: { commandPath: { ...commandPath, commandId: responseId }, commandFields: response } };
                }
            }),
        };
    }

    handleTimedRequest(exchange: MessageExchange<MatterDevice>, { timeout }: TimedRequest) {
        logger.debug(`Received timed request (${timeout}) from ${exchange.channel.getName()}`);
        // TODO: implement this
    }

    private resolveAttributeName({ endpointId, clusterId, attributeId }: TypeFromSchema<typeof TlvAttributePath>) {
        if (endpointId === undefined) {
            return `*/${toHex(clusterId)}/${toHex(attributeId)}`;
        }
        const endpoint = this.endpoints.get(endpointId);
        if (endpoint === undefined) {
            return `unknown(${toHex(endpointId)})/${toHex(clusterId)}/${toHex(attributeId)}`;
        }
        const endpointName = `${endpoint.name}(${toHex(endpointId)})`;

        if (clusterId === undefined) {
            return `${endpointName}/*/${toHex(attributeId)}`;
        }
        const cluster = endpoint.clusters.get(clusterId);
        if (cluster === undefined) {
            return `${endpointName}/unknown(${toHex(clusterId)})/${toHex(attributeId)}`;
        }
        const clusterName = `${cluster.name}(${toHex(clusterId)})`;

        if (attributeId === undefined) {
            return `${endpointName}/${clusterName}/*`;
        }
        const attribute = this.attributes.get(attributePathToId({ endpointId, clusterId, attributeId }));
        const attributeName = `${attribute?.name ?? "unknown"}(${toHex(attributeId)})`;
        return `${endpointName}/${clusterName}/${attributeName}`;
    }

    private getAttributes(filters: TypeFromSchema<typeof TlvAttributePath>[], onlyWritable = false): AttributeWithPath[] {
        const result = new Array<AttributeWithPath>();

        filters.forEach(({ endpointId, clusterId, attributeId }) => {
            if (endpointId !== undefined && clusterId !== undefined && attributeId !== undefined) {
                const path = { endpointId, clusterId, attributeId };
                const attribute = this.attributes.get(attributePathToId(path));
                if (attribute === undefined) return;
                if (onlyWritable && !attribute.isWritable) return;
                result.push({ path, attribute });
            } else {
                this.attributePaths.filter(path =>
                    (endpointId === undefined || endpointId === path.endpointId)
                    && (clusterId === undefined || clusterId === path.clusterId)
                    && (attributeId === undefined || attributeId === path.attributeId))
                    .forEach(path => {
                        const attribute = this.attributes.get(attributePathToId(path)) as AttributeServer<any>;
                        if (attribute === undefined) return;
                        if (onlyWritable && !attribute.isWritable) return;
                        result.push({ path, attribute })
                    });
            }
        });

        return result;
    }
}<|MERGE_RESOLUTION|>--- conflicted
+++ resolved
@@ -153,11 +153,7 @@
 }
 
 export class InteractionServer implements ProtocolHandler<MatterDevice> {
-<<<<<<< HEAD
-    private readonly endpoints = new Map<number, { name: string, code: number, clusters: Map<number, ClusterServer<any, any, any, any, any>> }>();
-=======
     private readonly endpoints = new Map<number, EndpointData>();
->>>>>>> 1cbe6054
     private readonly attributes = new Map<string, AttributeServer<any>>();
     private readonly attributePaths = new Array<AttributePath>();
     private readonly commands = new Map<string, CommandServer<any, any>>();
