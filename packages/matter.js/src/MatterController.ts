--- conflicted
+++ resolved
@@ -45,11 +45,7 @@
 const logger = Logger.get("MatterController");
 
 export class MatterController {
-<<<<<<< HEAD
-    public static async create(scanner: Scanner, netInterfaceIpv4: NetInterface, netInterfaceIpv6: NetInterface, storage: StorageContext) {
-=======
-    public static async create(scanner: Scanner, netInterfaceIpv4: NetInterface, netInterfaceIpv6: NetInterface, storageManager: StorageManager, commissioningOptions?: CommissioningData): Promise<MatterController> {
->>>>>>> 8dc8408b
+    public static async create(scanner: Scanner, netInterfaceIpv4: NetInterface, netInterfaceIpv6: NetInterface, storage: StorageContext, commissioningOptions?: CommissioningData): Promise<MatterController> {
         const CONTROLLER_NODE_ID = new NodeId(Crypto.getRandomBigUInt64());
         const certificateManager = new RootCertificateManager(storage);
 
@@ -65,15 +61,9 @@
         const controllerStorage = storage.createContext("MatterController");
         if (controllerStorage.has("fabric")) {
             const storedFabric = Fabric.createFromStorageObject(controllerStorage.get<FabricJsonObject>("fabric"));
-<<<<<<< HEAD
-            return new MatterController(scanner, netInterfaceIpv4, netInterfaceIpv6, certificateManager, storedFabric, storage);
+            return new MatterController(scanner, netInterfaceIpv4, netInterfaceIpv6, certificateManager, storedFabric, storage, commissioningOptions);
         } else {
-            return new MatterController(scanner, netInterfaceIpv4, netInterfaceIpv6, certificateManager, await fabricBuilder.build(), storage);
-=======
-            return new MatterController(scanner, netInterfaceIpv4, netInterfaceIpv6, certificateManager, storedFabric, storageManager, commissioningOptions);
-        } else {
-            return new MatterController(scanner, netInterfaceIpv4, netInterfaceIpv6, certificateManager, await fabricBuilder.build(), storageManager, commissioningOptions);
->>>>>>> 8dc8408b
+            return new MatterController(scanner, netInterfaceIpv4, netInterfaceIpv6, certificateManager, await fabricBuilder.build(), storage, commissioningOptions);
         }
     }
 
@@ -91,12 +81,7 @@
         private readonly netInterfaceIpv6: NetInterface,
         private readonly certificateManager: RootCertificateManager,
         private readonly fabric: Fabric,
-<<<<<<< HEAD
-        private readonly storage: StorageContext,
-=======
-        private readonly storageManager: StorageManager,
         commissioningOptions?: CommissioningData
->>>>>>> 8dc8408b
     ) {
         this.controllerStorage = this.storage.createContext("MatterController");
 
@@ -134,8 +119,6 @@
         let generalCommissioningClusterClient = ClusterClient(GeneralCommissioningCluster, 0, interactionClient);
         this.ensureSuccess("armFailSafe", await generalCommissioningClusterClient.armFailSafe({ breadcrumb: BigInt(1), expiryLengthSeconds: 60 }));
 
-<<<<<<< HEAD
-=======
         let locationCapability = await generalCommissioningClusterClient.getLocationCapabilityAttribute();
         if (locationCapability === RegulatoryLocationType.IndoorOutdoor) {
             locationCapability = this.commissioningOptions.regulatoryLocation;
@@ -152,7 +135,6 @@
             this.ensureSuccess("setRegulatoryConfig", regulatoryResult);
         }
 
->>>>>>> 8dc8408b
         const operationalCredentialsClusterClient = ClusterClient(OperationalCredentialsCluster, 0, interactionClient);
         const { certificate: deviceAttestation } = await operationalCredentialsClusterClient.requestCertChain({ type: CertificateChainType.DeviceAttestation });
         // TODO: extract device public key from deviceAttestation
