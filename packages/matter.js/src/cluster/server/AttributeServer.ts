/**
 * @license
 * Copyright 2022-2023 Project CHIP Authors
 * SPDX-License-Identifier: Apache-2.0
 */

import { MatterDevice } from "../../MatterDevice.js";
import { Message } from "../../codec/MessageCodec.js";
import { ImplementationError, InternalError, MatterError } from "../../common/MatterError.js";
import { tryCatch } from "../../common/TryCatchHandler.js";
import { ValidationError } from "../../common/ValidationError.js";
import { AttributeId } from "../../datatype/AttributeId.js";
import { Endpoint as EndpointInterface } from "../../device/Endpoint.js";
import { Fabric } from "../../fabric/Fabric.js";
import { Globals } from "../../model/index.js";
import { StatusCode, StatusResponseError } from "../../protocol/interaction/StatusCode.js";
import { BitSchema, TypeFromPartialBitSchema } from "../../schema/BitmapSchema.js";
import { NoAssociatedFabricError, SecureSession, assertSecureSession } from "../../session/SecureSession.js";
import { Session } from "../../session/Session.js";
import { TlvSchema } from "../../tlv/TlvSchema.js";
import { isDeepEqual } from "../../util/DeepEqual.js";
import { MaybePromise } from "../../util/Promises.js";
import { Attribute, Attributes, Cluster, Commands, Events } from "../Cluster.js";
import { ClusterDatasource } from "./ClusterServerTypes.js";

/**
 * Thrown when an operation cannot complete because fabric information is
 * unavailable.
 */
export class FabricScopeError extends MatterError {}

export type AnyAttributeServer<T> = AttributeServer<T> | FabricScopedAttributeServer<T> | FixedAttributeServer<T>;

/**
 * Factory function to create an attribute server.
 */
export function createAttributeServer<
    T,
    F extends BitSchema,
    SF extends TypeFromPartialBitSchema<F>,
    A extends Attributes,
    C extends Commands,
    E extends Events,
>(
    clusterDef: Cluster<F, SF, A, C, E>,
    attributeDef: Attribute<T, F>,
    attributeName: string,
    defaultValue: T,
    datasource: ClusterDatasource,
<<<<<<< HEAD
    getter?: (session?: Session<MatterDevice>, endpoint?: EndpointInterface, isFabricFiltered?: boolean) => T,
    setter?: (value: T, session?: Session<MatterDevice>, endpoint?: EndpointInterface) => Promise<boolean>,
=======
    getter?: (session?: Session<MatterDevice>, endpoint?: EndpointInterface, isFabricFiltered?: boolean, message?: Message) => T,
    setter?: (value: T, session?: Session<MatterDevice>, endpoint?: EndpointInterface, message?: Message) => boolean,
>>>>>>> 65d9e1db
    validator?: (value: T, session?: Session<MatterDevice>, endpoint?: EndpointInterface) => void,
) {
    const { id, schema, writable, fabricScoped, fixed, omitChanges, timed } = attributeDef;

    if (fixed) {
        return new FixedAttributeServer(
            id,
            attributeName,
            schema,
            writable,
            false,
            timed,
            defaultValue,
            datasource,
            getter,
        );
    }

    if (fabricScoped) {
        return new FabricScopedAttributeServer(
            id,
            attributeName,
            schema,
            writable,
            !omitChanges,
            timed,
            defaultValue,
            clusterDef,
            datasource,
            getter,
            setter,
            validator,
        );
    }

    return new AttributeServer(
        id,
        attributeName,
        schema,
        writable,
        !omitChanges,
        timed,
        defaultValue,
        datasource,
        getter,
        setter,
        validator,
    );
}

/**
 * Base class for all attribute servers.
 */
export abstract class BaseAttributeServer<T> {
    /**
     * The value is undefined when getter/setter are used. But we still handle the version number here.
     */
    protected value: T | undefined = undefined;
    protected endpoint?: EndpointInterface;

    constructor(
        readonly id: AttributeId,
        readonly name: string,
        readonly schema: TlvSchema<T>,
        readonly isWritable: boolean,
        readonly isSubscribable: boolean,
        readonly requiresTimedInteraction: boolean,
        readonly defaultValue: T,
    ) {
        this.validateWithSchema(defaultValue);
        this.value = defaultValue;
    }

    validateWithSchema(value: T) {
        try {
            this.schema.validate(value);
        } catch (error) {
            if (error instanceof ValidationError) {
                error.message = `Validation error for attribute "${this.name}": ${error.message}`;
            }
            throw error;
        }
    }

    assignToEndpoint(endpoint: EndpointInterface) {
        this.endpoint = endpoint;
    }

    /**
     * Initialize the value of the attribute, used when a persisted value is set initially or when values needs to be
     * adjusted before the Device gets announced. Do not use this method to change values when the device is in use!
     */
    abstract init(value: T | undefined): void;
}

/**
 * Attribute server class that handled fixed attribute values that never change and is the base class for other
 * Attribute server types.
 */
export class FixedAttributeServer<T> extends BaseAttributeServer<T> {
    readonly isFixed: boolean = true;
    protected readonly getter: (
        session?: Session<MatterDevice>,
        endpoint?: EndpointInterface,
        isFabricFiltered?: boolean,
        message?: Message,
    ) => T;

    constructor(
        id: AttributeId,
        name: string,
        schema: TlvSchema<T>,
        isWritable: boolean,
        isSubscribable: boolean,
        requiresTimedInteraction: boolean,
        defaultValue: T,
        protected readonly datasource: ClusterDatasource,

        /**
         * Optional getter function to handle special requirements or the data are stored in different places.
         *
         * @param session the session that is requesting the value (if any)
         * @param endpoint the endpoint the cluster server of this attribute is assigned to
         * @param isFabricFiltered whether the read request is fabric scoped or not
         * @param message the wire message that initiated the request (if any)
         */
        getter?: (session?: Session<MatterDevice>, endpoint?: EndpointInterface, isFabricFiltered?: boolean, message?: Message) => T,
    ) {
        super(id, name, schema, isWritable, isSubscribable, requiresTimedInteraction, defaultValue); // Fixed attributes do not change, so are not subscribable

        if (getter === undefined) {
            this.getter = () => {
                if (this.value === undefined) {
                    // Should not happen
                    throw new InternalError(`Attribute value for attribute "${name}" is not initialized.`);
                }
                return this.value;
            };
        } else {
            this.getter = getter;
        }
    }

    /**
     * Get the value of the attribute. This method is used by the Interaction model to read the value of the attribute
     * and includes the ACL check. It should not be used locally in the code!
     * 
     * If a getter is defined the value is determined by that getter method.
     */
    get(session: Session<MatterDevice>, isFabricFiltered: boolean, message?: Message): T {
        // TODO: check ACL

        return this.getter(session, this.endpoint, isFabricFiltered, message);
    }

    /**
     * Get the value of the attribute including the version number. This method is used by the Interaction model to read
     * the value of the attribute and includes the ACL check. It should not be used locally in the code!
     * 
     * If a getter is defined the value is determined by that getter method. The version number is always 0 for fixed
     * attributes.
     */
    getWithVersion(session: Session<MatterDevice>, isFabricFiltered: boolean, message?: Message) {
        return { version: this.datasource.version, value: this.get(session, isFabricFiltered, message) };
    }

    /**
     * Get the value of the attribute locally. This method should be used locally in the code and does not include the
     * ACL check.
     * If a getter is defined the value is determined by that getter method.
     */
    getLocal(): T {
        return this.getter(undefined, this.endpoint);
    }

    /**
     * Initialize the value of the attribute, used when a persisted value is set initially or when values needs to be
     * adjusted before the Device gets announced. Do not use this method to change values when the device is in use!
     * If a getter or setter is defined the value must be undefined The version number must also be undefined.
     */
    init(value: T | undefined) {
        if (value === undefined) {
            throw new InternalError(`Can not initialize fixed attribute "${this.name}" with undefined value.`);
        }
        this.validateWithSchema(value);
        this.value = value;
    }

    /**
     * Add an internal listener that is called when the value of the attribute changes. The listener is called with the
     * new value and the version number.
     */
    addValueChangeListener(_listener: (value: T, version: number) => MaybePromise<void>) {
        /** Fixed attributes do not change. */
    }

    /**
     * Remove an internal listener.
     */
    removeValueChangeListener(_listener: (value: T, version: number) => MaybePromise<void>) {
        /** Fixed attributes do not change. */
    }

    /**
     * Add an external listener that is called when the value of the attribute changes. The listener is called with the
     * new value and the old value.
     */
    addValueSetListener(_listener: (newValue: T, oldValue: T) => MaybePromise<void>) {
        /** Fixed attributes do not change. */
    }

    /**
     * Add an external listener that is called when the value of the attribute changes. The listener is called with the
     * new value and the old value. This method is a convenient alias for addValueSetListener.
     */
    subscribe(_listener: (newValue: T, oldValue: T) => void) {
        /** Fixed attributes do not change. */
    }

    /**
     * Remove an external listener.
     */
    removeValueSetListener(_listener: (newValue: T, oldValue: T) => void) {
        /** Fixed attributes do not change. */
    }
}

/**
 * Attribute server for normal attributes that can be read and written.
 */
export class AttributeServer<T> extends FixedAttributeServer<T> {
    override readonly isFixed = false;
<<<<<<< HEAD
    protected readonly valueChangeListeners = new Array<(value: T, version: number) => MaybePromise<void>>();
    protected readonly valueSetListeners = new Array<(newValue: T, oldValue: T) => MaybePromise<void>>();
    protected readonly setter: (
        value: T,
        session?: Session<MatterDevice>,
        endpoint?: EndpointInterface,
    ) => Promise<boolean>;
=======
    protected readonly valueChangeListeners = new Array<(value: T, version: number) => void>();
    protected readonly valueSetListeners = new Array<(newValue: T, oldValue: T) => void>();
    protected readonly setter: (value: T, session?: Session<MatterDevice>, endpoint?: EndpointInterface, message?: Message) => boolean;
>>>>>>> 65d9e1db
    protected readonly validator: (value: T, session?: Session<MatterDevice>, endpoint?: EndpointInterface) => void;

    constructor(
        id: AttributeId,
        name: string,
        schema: TlvSchema<T>,
        isWritable: boolean,
        isSubscribable: boolean,
        requiresTimedInteraction: boolean,
        defaultValue: T,
        datasource: ClusterDatasource,
        getter?: (session?: Session<MatterDevice>, endpoint?: EndpointInterface, isFabricFiltered?: boolean, message?: Message) => T,

        /**
         * Optional setter function to handle special requirements or the data are stored in different places. If a
         * setter method is used for a writable attribute, the getter method must be implemented as well. The method
         * needs to return if the stored value has changed or not.
         *
         * @param value the value to be set.
         * @param session the session that is requesting the value (if any).
         * @param endpoint the endpoint the cluster server of this attribute is assigned to.
         * @returns true if the value has changed, false otherwise.
         */
<<<<<<< HEAD
        setter?: (value: T, session?: Session<MatterDevice>, endpoint?: EndpointInterface) => Promise<boolean>,
=======
        setter?: (value: T, session?: Session<MatterDevice>, endpoint?: EndpointInterface, message?: Message) => boolean,
>>>>>>> 65d9e1db

        /**
         * Optional Validator function to handle special requirements for verification of stored data. The method should
         * throw an error if the value is not valid. If a StatusResponseError is thrown this one is also returned to the
         * client.
         *
         * If a setter is used then no validator should be used as the setter should handle the validation itself!
         *
         * @param value the value to be set.
         * @param session the session that is requesting the value (if any).
         * @param endpoint the endpoint the cluster server of this attribute is assigned to.
         */
        validator?: (value: T, session?: Session<MatterDevice>, endpoint?: EndpointInterface) => void,
    ) {
        if (
            isWritable &&
            (getter === undefined || setter === undefined) &&
            !(getter === undefined && setter === undefined)
        ) {
            throw new ImplementationError(
                `Getter and setter must be implemented together for writeable attribute "${name}".`,
            );
        }

        super(id, name, schema, isWritable, isSubscribable, requiresTimedInteraction, defaultValue, datasource, getter);

        if (setter === undefined) {
            this.setter = async value => {
                const oldValue = this.value;
                this.value = value;
                return !isDeepEqual(value, oldValue);
            };
        } else {
            this.setter = setter;
        }

        this.validator = (value, session, endpoint) => {
            this.validateWithSchema(value);
            if (validator !== undefined) {
                validator(value, session, endpoint);
            }
        };
    }

    /**
     * Initialize the value of the attribute, used when a persisted value is set initially or when values needs to be
     * adjusted before the Device gets announced. Do not use this method to change values when the device is in use!
     */
    override init(value: T | undefined) {
        if (value === undefined) {
            value = this.getter(undefined, this.endpoint);
        }
        if (value === undefined) {
            throw new InternalError(`Can not initialize attribute "${this.name}" with undefined value.`);
        }
        this.validator(value, undefined, this.endpoint);
        this.value = value;
    }

    /**
     * Set the value of the attribute. This method is used by the Interaction model to write the value of the attribute
     * and includes the ACL check. It should not be used locally in the code!
     *
     * If a setter is defined this setter method is called to store the value.
     *
     * Listeners are called when the value changes (internal listeners) or in any case (external listeners).
     */
<<<<<<< HEAD
    async set(value: T, session: Session<MatterDevice>) {
=======
    set(value: T, session: Session<MatterDevice>, message?: Message) {
>>>>>>> 65d9e1db
        if (!this.isWritable) {
            throw new StatusResponseError(`Attribute "${this.name}" is not writable.`, StatusCode.UnsupportedWrite);
        }
        // TODO: check ACL

<<<<<<< HEAD
        await this.setRemote(value, session);
=======
        this.setRemote(value, session, message);
>>>>>>> 65d9e1db
    }

    /**
     * Method that contains the logic to set a value "from remote" (e.g. from a client).
     */
<<<<<<< HEAD
    protected async setRemote(value: T, session: Session<MatterDevice>) {
        await this.processSet(value, session);
=======
    protected setRemote(value: T, session: Session<MatterDevice>, message?: Message) {
        this.processSet(value, session, message);
>>>>>>> 65d9e1db
        this.value = value;
    }

    /**
     * Set the value of the attribute locally. This method should be used locally in the code and does not include the
     * ACL check.
     *
     * If a setter is defined this setter method is called to validate and store the value.
     *
     * Else if a validator is defined the value is validated before it is stored.
     *
     * Listeners are called when the value changes (internal listeners) or in any case (external listeners).
     */
    async setLocal(value: T) {
        await this.processSet(value, undefined);
        this.value = value;
    }

    /**
     * Helper Method to process the set of a value in a generic way. This method is used internally.
     */
<<<<<<< HEAD
    protected async processSet(value: T, session?: Session<MatterDevice>) {
        this.validator(value, session, this.endpoint);
        const oldValue = this.getter(session, this.endpoint);
        const valueChanged = await this.setter(value, session, this.endpoint);
        await this.handleVersionAndTriggerListeners(value, oldValue, valueChanged);
=======
    protected processSet(value: T, session?: Session<MatterDevice>, message?: Message) {
        this.validator(value, session, this.endpoint);
        const oldValue = this.getter(session, this.endpoint, undefined, message);
        const valueChanged = this.setter(value, session, this.endpoint, message);
        this.handleVersionAndTriggerListeners(value, oldValue, valueChanged);
>>>>>>> 65d9e1db
    }

    /**
     * Helper Method to handle needed version increases and trigger the relevant listeners. This method is used
     * internally.
     */
    protected async handleVersionAndTriggerListeners(
        value: T,
        oldValue: T | undefined,
        considerVersionChanged: boolean,
    ) {
        if (considerVersionChanged) {
            const version = await this.datasource.increaseVersion();
            for (const listener of this.valueChangeListeners) {
                await listener(value, version);
            }
        }
        if (oldValue !== undefined) {
            for (const listener of this.valueSetListeners) {
                await listener(value, oldValue);
            }
        }
    }

    /**
     * When the value is handled by getter or setter methods and is changed by other processes this method can be used
     * to notify the attribute server that the value has changed. This will increase the version number and trigger the
     * listeners.
     *
     * ACL checks needs to be performed before calling this method.
     */
    async updated(session: SecureSession<MatterDevice>) {
        const oldValue = this.value ?? this.defaultValue;
        this.value = tryCatch(
            () => this.get(session, false),
            NoAssociatedFabricError, // Handle potential error cases where the session does not have a fabric assigned.
            this.value ?? this.defaultValue,
        );
        await this.handleVersionAndTriggerListeners(this.value, oldValue, true);
    }

    /**
     * When the value is handled by getter or setter methods and is changed by other processes and no session from the
     * originating process is known this method can be used to notify the attribute server that the value has changed.
     * This will increase the version number and trigger the listeners.
     *
     * ACL checks needs to be performed before calling this method.
     */
    async updatedLocal() {
        const oldValue = this.value ?? this.defaultValue;
        this.value = this.getLocal();
        await this.handleVersionAndTriggerListeners(this.value, oldValue, true);
    }

    /**
     * Add an internal listener that is called when the value of the attribute changes. The listener is called with the
     * new value and the version number.
     */
    override addValueChangeListener(listener: (value: T, version: number) => MaybePromise<void>) {
        this.valueChangeListeners.push(listener);
    }

    /**
     * Remove an internal listener.
     */
    override removeValueChangeListener(listener: (value: T, version: number) => MaybePromise<void>) {
        const entryIndex = this.valueChangeListeners.indexOf(listener);
        if (entryIndex !== -1) {
            this.valueChangeListeners.splice(entryIndex, 1);
        }
    }

    /**
     * Add an external listener that is called when the value of the attribute changes. The listener is called with the
     * new value and the old value.
     */
    override addValueSetListener(listener: (newValue: T, oldValue: T) => MaybePromise<void>) {
        this.valueSetListeners.push(listener);
    }

    /**
     * Add an external listener that is called when the value of the attribute changes. The listener is called with the
     * new value and the old value. This method is a convenient alias for addValueSetListener.
     */
    override subscribe(listener: (newValue: T, oldValue: T) => MaybePromise<void>) {
        this.addValueSetListener(listener);
    }

    /**
     * Remove an external listener.
     */
    override removeValueSetListener(listener: (newValue: T, oldValue: T) => MaybePromise<void>) {
        const entryIndex = this.valueSetListeners.indexOf(listener);
        if (entryIndex !== -1) {
            this.valueSetListeners.splice(entryIndex, 1);
        }
    }
}

/**
 * Attribute server which is getting and setting the value for a defined fabric. The values are automatically persisted
 * on fabric level if no custom getter or setter is defined.
 */
export class FabricScopedAttributeServer<T> extends AttributeServer<T> {
    private readonly isCustomGetter: boolean;
    private readonly isCustomSetter: boolean;

    constructor(
        id: AttributeId,
        name: string,
        schema: TlvSchema<T>,
        isWritable: boolean,
        isSubscribable: boolean,
        requiresTimedInteraction: boolean,
        defaultValue: T,
        readonly cluster: Cluster<any, any, any, any, any>,
        datasource: ClusterDatasource,
        getter?: (session?: Session<MatterDevice>, endpoint?: EndpointInterface, isFabricFiltered?: boolean) => T,
        setter?: (value: T, session?: Session<MatterDevice>, endpoint?: EndpointInterface) => Promise<boolean>,
        validator?: (value: T, session?: Session<MatterDevice>, endpoint?: EndpointInterface) => void,
    ) {
        if (
            isWritable &&
            (getter === undefined || setter === undefined) &&
            !(getter === undefined && setter === undefined)
        ) {
            throw new ImplementationError(
                `Getter and setter must be implemented together writeable fabric scoped attribute "${name}".`,
            );
        }

        let isCustomGetter = false;
        if (getter === undefined) {
            getter = (session, _endpoint, isFabricFiltered) => {
                if (session === undefined)
                    throw new FabricScopeError(`Session is required for fabric scoped attribute ${name}`);

                if (isFabricFiltered === true) {
                    assertSecureSession(session);
                    return this.getLocalForFabric(session.getAssociatedFabric());
                } else {
                    const fabrics = session.getContext().getFabrics();
                    const values = new Array<any>();
                    for (const fabric of fabrics) {
                        const value = this.getLocalForFabric(fabric);
                        if (!Array.isArray(value)) {
                            throw new FabricScopeError(
                                `Fabric scoped attribute "${name}" can only be read for all fabrics if they are arrays.`,
                            );
                        }
                        values.push(...value);
                    }
                    return values as T;
                }
            };
        } else {
            isCustomGetter = true;
        }

        let isCustomSetter = false;
        if (setter === undefined) {
            setter = async (value, session) => {
                if (session === undefined)
                    throw new FabricScopeError(`Session is required for fabric scoped attribute "${name}".`);

                assertSecureSession(session);
                const fabric = session.getAssociatedFabric();

                const oldData = fabric.getScopedClusterDataValue<{ value: T }>(this.cluster, this.name);
                const oldValue = oldData?.value ?? this.defaultValue;
                if (!isDeepEqual(value, oldValue)) {
                    await fabric.setScopedClusterDataValue(this.cluster, this.name, { value });
                    return true;
                }
                return false;
            };
        } else {
            isCustomSetter = true;
        }

        super(
            id,
            name,
            schema,
            isWritable,
            isSubscribable,
            requiresTimedInteraction,
            defaultValue,
            datasource,
            getter,
            setter,
            validator,
        );
        this.isCustomGetter = isCustomGetter;
        this.isCustomSetter = isCustomSetter;
    }

    /**
     * Initialize the attribute with a value. Because the value is stored on fabric level this method only initializes
     * the version number.
     */
    override init(value: T | undefined) {
        if (value !== undefined) {
            throw new InternalError(`Can not initialize fabric scoped attribute "${this.name}" with a value.`);
        }
    }

    /**
     * Method that contains the logic to set a value "from remote" (e.g. from a client). For Fabric scoped attributes
     * we need to inject the fabric index into the value.
     */
<<<<<<< HEAD
    protected override async setRemote(value: T, session: Session<MatterDevice>) {
=======
    protected override setRemote(value: T, session: Session<MatterDevice>, message: Message) {
>>>>>>> 65d9e1db
        // Inject fabric index into structures in general if undefined, if set it will be used
        value = this.schema.injectField(
            value,
            <number>Globals.FabricIndex.id,
            session.getAssociatedFabric().fabricIndex,
            existingFieldIndex => existingFieldIndex === undefined,
        );

<<<<<<< HEAD
        await super.setRemote(value, session);
=======
        super.setRemote(value, session, message);
>>>>>>> 65d9e1db
    }

    /**
     * Set Local is not allowed for fabric scoped attributes. Use setLocalForFabric instead.
     */
    override async setLocal(_value: T) {
        throw new FabricScopeError(
            `Fabric scoped attribute "${this.name}" can only be set locally by providing a Fabric. Use setLocalForFabric instead.`,
        );
    }

    /**
     * Set the value of the attribute locally for a fabric. This method should be used locally in the code and does not
     * include the ACL check.
     * If a setter is defined this method can not be used!
     * If a validator is defined the value is validated before it is stored.
     * Listeners are called when the value changes (internal listeners) or in any case (external listeners).
     */
    async setLocalForFabric(value: T, fabric: Fabric) {
        if (this.isCustomSetter) {
            throw new FabricScopeError(
                `Fabric scoped attribute "${this.name}" can not be set locally when a custom setter is defined.`,
            );
        }
        this.validator(value, undefined, this.endpoint);

        const oldValue = this.getLocalForFabric(fabric);
        const valueChanged = !isDeepEqual(value, oldValue);
        if (valueChanged) {
            await fabric.setScopedClusterDataValue(this.cluster, this.name, { value });
        }
        await this.handleVersionAndTriggerListeners(value, oldValue, valueChanged); // TODO Make callbacks sense without fabric, but then they would have other signature?
    }

    /**
     * When the value is handled by getter or setter methods and is changed by other processes and no session from the
     * originating process is known this method can be used to notify the attribute server that the value has changed.
     * This will increase the version number and trigger the listeners.
     * ACL checks needs to be performed before calling this method.
     */
    async updatedLocalForFabric(fabric: Fabric) {
        const oldValue = this.value ?? this.defaultValue;
        this.value = tryCatch(
            () => this.getLocalForFabric(fabric),
            FabricScopeError, // Handle potential error cases where a custom getter is used.
            this.value ?? this.defaultValue,
        );
        await this.handleVersionAndTriggerListeners(this.value, oldValue, true);
    }

    /**
     * Get the value of the attribute locally for a special Fabric. This method should be used locally in the code and
     * does not include the ACL check.
     * If a getter is defined this method returns an error and the value should be retrieved directly internally.
     */
    getLocalForFabric(fabric: Fabric): T {
        if (this.isCustomGetter) {
            throw new FabricScopeError(
                `Fabric scoped attribute "${this.name}" can not be read locally when a custom getter is defined.`,
            );
        }
        const data = fabric.getScopedClusterDataValue<{ value: T }>(this.cluster, this.name);
        return data?.value ?? this.defaultValue;
    }
}<|MERGE_RESOLUTION|>--- conflicted
+++ resolved
@@ -47,13 +47,8 @@
     attributeName: string,
     defaultValue: T,
     datasource: ClusterDatasource,
-<<<<<<< HEAD
-    getter?: (session?: Session<MatterDevice>, endpoint?: EndpointInterface, isFabricFiltered?: boolean) => T,
-    setter?: (value: T, session?: Session<MatterDevice>, endpoint?: EndpointInterface) => Promise<boolean>,
-=======
     getter?: (session?: Session<MatterDevice>, endpoint?: EndpointInterface, isFabricFiltered?: boolean, message?: Message) => T,
-    setter?: (value: T, session?: Session<MatterDevice>, endpoint?: EndpointInterface, message?: Message) => boolean,
->>>>>>> 65d9e1db
+    setter?: (value: T, session?: Session<MatterDevice>, endpoint?: EndpointInterface, message?: Message) => Promise<boolean>,
     validator?: (value: T, session?: Session<MatterDevice>, endpoint?: EndpointInterface) => void,
 ) {
     const { id, schema, writable, fabricScoped, fixed, omitChanges, timed } = attributeDef;
@@ -200,7 +195,7 @@
     /**
      * Get the value of the attribute. This method is used by the Interaction model to read the value of the attribute
      * and includes the ACL check. It should not be used locally in the code!
-     * 
+     *
      * If a getter is defined the value is determined by that getter method.
      */
     get(session: Session<MatterDevice>, isFabricFiltered: boolean, message?: Message): T {
@@ -212,7 +207,7 @@
     /**
      * Get the value of the attribute including the version number. This method is used by the Interaction model to read
      * the value of the attribute and includes the ACL check. It should not be used locally in the code!
-     * 
+     *
      * If a getter is defined the value is determined by that getter method. The version number is always 0 for fixed
      * attributes.
      */
@@ -286,19 +281,9 @@
  */
 export class AttributeServer<T> extends FixedAttributeServer<T> {
     override readonly isFixed = false;
-<<<<<<< HEAD
     protected readonly valueChangeListeners = new Array<(value: T, version: number) => MaybePromise<void>>();
     protected readonly valueSetListeners = new Array<(newValue: T, oldValue: T) => MaybePromise<void>>();
-    protected readonly setter: (
-        value: T,
-        session?: Session<MatterDevice>,
-        endpoint?: EndpointInterface,
-    ) => Promise<boolean>;
-=======
-    protected readonly valueChangeListeners = new Array<(value: T, version: number) => void>();
-    protected readonly valueSetListeners = new Array<(newValue: T, oldValue: T) => void>();
-    protected readonly setter: (value: T, session?: Session<MatterDevice>, endpoint?: EndpointInterface, message?: Message) => boolean;
->>>>>>> 65d9e1db
+    protected readonly setter: (value: T, session?: Session<MatterDevice>, endpoint?: EndpointInterface, message?: Message) => Promise<boolean>;
     protected readonly validator: (value: T, session?: Session<MatterDevice>, endpoint?: EndpointInterface) => void;
 
     constructor(
@@ -322,11 +307,7 @@
          * @param endpoint the endpoint the cluster server of this attribute is assigned to.
          * @returns true if the value has changed, false otherwise.
          */
-<<<<<<< HEAD
-        setter?: (value: T, session?: Session<MatterDevice>, endpoint?: EndpointInterface) => Promise<boolean>,
-=======
-        setter?: (value: T, session?: Session<MatterDevice>, endpoint?: EndpointInterface, message?: Message) => boolean,
->>>>>>> 65d9e1db
+        setter?: (value: T, session?: Session<MatterDevice>, endpoint?: EndpointInterface, message?: Message) => Promise<boolean>,
 
         /**
          * Optional Validator function to handle special requirements for verification of stored data. The method should
@@ -394,33 +375,20 @@
      *
      * Listeners are called when the value changes (internal listeners) or in any case (external listeners).
      */
-<<<<<<< HEAD
-    async set(value: T, session: Session<MatterDevice>) {
-=======
-    set(value: T, session: Session<MatterDevice>, message?: Message) {
->>>>>>> 65d9e1db
+    async set(value: T, session: Session<MatterDevice>, message?: Message) {
         if (!this.isWritable) {
             throw new StatusResponseError(`Attribute "${this.name}" is not writable.`, StatusCode.UnsupportedWrite);
         }
         // TODO: check ACL
 
-<<<<<<< HEAD
-        await this.setRemote(value, session);
-=======
-        this.setRemote(value, session, message);
->>>>>>> 65d9e1db
+        await this.setRemote(value, session, message);
     }
 
     /**
      * Method that contains the logic to set a value "from remote" (e.g. from a client).
      */
-<<<<<<< HEAD
-    protected async setRemote(value: T, session: Session<MatterDevice>) {
-        await this.processSet(value, session);
-=======
-    protected setRemote(value: T, session: Session<MatterDevice>, message?: Message) {
-        this.processSet(value, session, message);
->>>>>>> 65d9e1db
+    protected async setRemote(value: T, session: Session<MatterDevice>, message?: Message) {
+        await this.processSet(value, session, message);
         this.value = value;
     }
 
@@ -442,19 +410,11 @@
     /**
      * Helper Method to process the set of a value in a generic way. This method is used internally.
      */
-<<<<<<< HEAD
-    protected async processSet(value: T, session?: Session<MatterDevice>) {
-        this.validator(value, session, this.endpoint);
-        const oldValue = this.getter(session, this.endpoint);
-        const valueChanged = await this.setter(value, session, this.endpoint);
-        await this.handleVersionAndTriggerListeners(value, oldValue, valueChanged);
-=======
-    protected processSet(value: T, session?: Session<MatterDevice>, message?: Message) {
+    protected async processSet(value: T, session?: Session<MatterDevice>, message?: Message) {
         this.validator(value, session, this.endpoint);
         const oldValue = this.getter(session, this.endpoint, undefined, message);
-        const valueChanged = this.setter(value, session, this.endpoint, message);
-        this.handleVersionAndTriggerListeners(value, oldValue, valueChanged);
->>>>>>> 65d9e1db
+        const valueChanged = await this.setter(value, session, this.endpoint, message);
+        await this.handleVersionAndTriggerListeners(value, oldValue, valueChanged);
     }
 
     /**
@@ -666,11 +626,7 @@
      * Method that contains the logic to set a value "from remote" (e.g. from a client). For Fabric scoped attributes
      * we need to inject the fabric index into the value.
      */
-<<<<<<< HEAD
-    protected override async setRemote(value: T, session: Session<MatterDevice>) {
-=======
-    protected override setRemote(value: T, session: Session<MatterDevice>, message: Message) {
->>>>>>> 65d9e1db
+    protected override async setRemote(value: T, session: Session<MatterDevice>, message: Message) {
         // Inject fabric index into structures in general if undefined, if set it will be used
         value = this.schema.injectField(
             value,
@@ -679,11 +635,7 @@
             existingFieldIndex => existingFieldIndex === undefined,
         );
 
-<<<<<<< HEAD
-        await super.setRemote(value, session);
-=======
-        super.setRemote(value, session, message);
->>>>>>> 65d9e1db
+        await super.setRemote(value, session, message);
     }
 
     /**
