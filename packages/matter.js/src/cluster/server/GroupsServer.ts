--- conflicted
+++ resolved
@@ -30,7 +30,6 @@
     return fabric;
 }
 
-<<<<<<< HEAD
 export class GroupsManager {
     static setGroup(fabric: Fabric, endpointId: number, groupId: GroupId, groupName: string) {
         let endpointGroups = fabric.getScopedClusterDataValue<Map<number, string>>(GroupsCluster, endpointId.toString());
@@ -72,9 +71,6 @@
     }
 }
 
-
-=======
->>>>>>> 1cbe6054
 export const GroupsClusterHandler: () => ClusterServerHandlers<typeof GroupsCluster> = () => {
     const addGroupLogic = (groupId: GroupId, groupName: string, sessionType: SessionType, fabric: Fabric, endpointId: number) => {
         // TODO If the AddGroup command was received as a unicast, the server SHALL generate an AddGroupResponse
@@ -112,18 +108,9 @@
             }
 
             const fabric = getFabricFromSession(session as SecureSession<MatterDevice>);
-<<<<<<< HEAD
             const groupName = GroupsManager.getGroupName(fabric, endpoint.id, groupId);
             if (groupName !== undefined) {
                 return { status: StatusCode.Success, groupId, groupName: groupName };
-=======
-            const endpointGroups = fabric.getScopedClusterDataValue<Map<number, string>>(GroupsCluster, endpoint.id.toString());
-            if (endpointGroups !== undefined) {
-                const groupName = endpointGroups.get(groupId.id);
-                if (groupName !== undefined) {
-                    return { status: StatusCode.Success, groupId, groupName: groupName };
-                }
->>>>>>> 1cbe6054
             }
             return { status: StatusCode.NotFound, groupId, groupName: '' };
         },
@@ -138,15 +125,9 @@
                 throw new Error("Groupcast not supported");
             }
 
-<<<<<<< HEAD
             const fabric = getFabricFromSession(session as SecureSession<MatterDevice>);
             const endpointGroups = GroupsManager.getGroups(fabric, endpoint.id);
             const fabricGroupsList = Array.from(endpointGroups.keys());
-=======
-            const fabric = getFabricFromSession(session as SecureSession<MatterDevice>)
-            const endpointGroups = fabric.getScopedClusterDataValue<Map<number, string>>(GroupsCluster, endpoint.id.toString()) ?? new Map<number, string>();
-            const fabricGroupsList = endpointGroups !== undefined ? Array.from(endpointGroups.keys()) : [];
->>>>>>> 1cbe6054
             const capacity = fabricGroupsList.length < 0xff ? 0xfe - fabricGroupsList.length : 0;
             if (groupList.length === 0) {
                 return { capacity, groupList: fabricGroupsList.map(id => new GroupId(id)) };
@@ -160,12 +141,6 @@
         },
 
         removeGroup: async ({ request: { groupId }, session, message: { packetHeader: { sessionType } }, endpoint }) => {
-<<<<<<< HEAD
-=======
-            // TODO If the RemoveGroup command was received as a unicast, the server SHALL generate a RemoveGroupResponse
-            //      command with the Status field set to the evaluated status. If the RemoveGroup command was received as
-            //      a groupcast, the server SHALL NOT generate a RemoveGroupResponse command.
->>>>>>> 1cbe6054
             if (sessionType !== SessionType.Unicast) {
                 throw new Error("Groupcast not supported");
                 // TODO: When Unicast we generate a response, else not
@@ -176,50 +151,27 @@
             }
 
             const fabric = getFabricFromSession(session as SecureSession<MatterDevice>)
-<<<<<<< HEAD
             if (GroupsManager.removeGroup(fabric, endpoint.id, groupId)) {
                 ScenesManager.removeAllScenesForGroup(fabric, endpoint.id, groupId.id);
                 return { status: StatusCode.Success, groupId };
-=======
-            const endpointGroups = fabric.getScopedClusterDataValue<Map<number, string>>(GroupsCluster, endpoint.id.toString());
-            if (endpointGroups !== undefined) {
-                if (endpointGroups.has(groupId.id)) {
-                    endpointGroups.delete(groupId.id);
-                    fabric.persist(); // persist scoped cluster data changes
-                    return { status: StatusCode.Success, groupId };
-                }
->>>>>>> 1cbe6054
             }
             return { status: StatusCode.NotFound, groupId };
         },
 
         removeAllGroups: async ({ session, message: { packetHeader: { sessionType } }, endpoint }) => {
-<<<<<<< HEAD
-=======
-            // TODO Additionally, if the Scenes cluster is supported on the same endpoint, all scenes, except for scenes
-            //      associated with group ID 0, SHALL be removed on that endpoint.
-
-            // TODO If the RemoveAllGroups command was received as unicast and a response is not suppressed ... return Success
->>>>>>> 1cbe6054
             if (sessionType !== SessionType.Unicast) {
                 throw new Error("Groupcast not supported");
                 // TODO: When Unicast we generate a response, else not
             }
 
             const fabric = getFabricFromSession(session as SecureSession<MatterDevice>)
-<<<<<<< HEAD
             GroupsManager.removeAllGroups(fabric, endpoint.id);
             ScenesManager.removeAllNonGlobalScenesForEndpoint(fabric, endpoint.id);
-=======
-            fabric.deleteScopedClusterDataValue(GroupsCluster, endpoint.id.toString());
->>>>>>> 1cbe6054
 
             return;
         },
 
         addGroupIfIdentifying: async ({ request: { groupId, groupName }, session, message: { packetHeader: { sessionType } }, endpoint }) => {
-<<<<<<< HEAD
-
             if (sessionType !== SessionType.Unicast) {
                 throw new Error("Groupcast not supported");
                 // TODO: When Unicast we generate a response, else not
@@ -234,21 +186,11 @@
             if (identifyCluster.attributes.identifyTime.get() > 0) { // We identify ourself currently
                 addGroupLogic(groupId, groupName, sessionType, getFabricFromSession(session as SecureSession<MatterDevice>), endpoint.id);
             }
-=======
-            // TODO The server verifies that it is currently identifying itself. If the server it not currently identifying
-            //      itself, the status SHALL be SUCCESS
-            // return {status: AdminCommissioningStatusCode.Success, groupId};
->>>>>>> 1cbe6054
 
             // TODO If the AddGroupIfIdentifying command was received as unicast and the evaluated status is not SUCCESS, or
             //      if the AddGroupIfIdentifying command was received as unicast and the evaluated status is SUCCESS and a
             //      response is not suppressed, the server SHALL generate a response with the Status field set to the
             //      evaluated status.
-<<<<<<< HEAD
-=======
-            const { status } = addGroupLogic(groupId, groupName, sessionType, getFabricFromSession(session as SecureSession<MatterDevice>), endpoint.id);
-            throw new StatusResponseError("Return Status", status);
->>>>>>> 1cbe6054
         },
     }
 };