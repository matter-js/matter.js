/**
 * @license
 * Copyright 2022-2023 Project CHIP Authors
 * SPDX-License-Identifier: Apache-2.0
 */

import { InternalError } from "../../common/MatterError.js";
import { tryCatchAsync } from "../../common/TryCatchHandler.js";
import { AttributeId } from "../../datatype/AttributeId.js";
<<<<<<< HEAD
import { CommandId } from "../../datatype/CommandId.js";
=======
import { ClusterId } from "../../datatype/ClusterId.js";
>>>>>>> 32a645f2
import { EndpointNumber } from "../../datatype/EndpointNumber.js";
import { EventId } from "../../datatype/EventId.js";
import { Logger } from "../../log/Logger.js";
import { DecodedEventData } from "../../protocol/interaction/EventDataDecoder.js";
import { InteractionClient } from "../../protocol/interaction/InteractionClient.js";
import { StatusResponseError } from "../../protocol/interaction/InteractionMessenger.js";
<<<<<<< HEAD
import { StatusCode } from "../../protocol/interaction/InteractionProtocol.js";
import { BitSchema, TypeFromPartialBitSchema } from "../../schema/BitmapSchema.js";
import { toHexString } from "../../util/Number.js";
=======
import { StatusCode, TlvEventFilter } from "../../protocol/interaction/InteractionProtocol.js";
import { BitSchema } from "../../schema/BitmapSchema.js";
import { TypeFromSchema } from "../../tlv/TlvSchema.js";
>>>>>>> 32a645f2
import { capitalize } from "../../util/String.js";
import { Merge } from "../../util/Type.js";
import {
    Attribute,
    Attributes,
    Cluster,
    Command,
    Commands,
    Event,
    Events,
    GlobalAttributes,
    UnknownAttribute,
    UnknownEvent,
} from "../Cluster.js";
import { AttributeServerValues } from "../server/ClusterServerTypes.js";
import { createAttributeClient } from "./AttributeClient.js";
import { AttributeClients, ClusterClientObj, EventClients, SignatureFromCommandSpec } from "./ClusterClientTypes.js";
import { createEventClient } from "./EventClient.js";

const logger = Logger.get("ClusterClient");

export function ClusterClient<F extends BitSchema, A extends Attributes, C extends Commands, E extends Events>(
    clusterDef: Cluster<F, any, A, C, E>,
    endpointId: EndpointNumber,
    interactionClient: InteractionClient,
    globalAttributeValues: Partial<AttributeServerValues<GlobalAttributes<F>>> = {},
): ClusterClientObj<F, A, C, E> {
    function addAttributeToResult(attribute: Attribute<any, any>, attributeName: string) {
        (attributes as any)[attributeName] = createAttributeClient(
            attribute,
            attributeName,
            endpointId,
            clusterId,
            async () => interactionClient,
            globalAttributeValues?.attributeList ? globalAttributeValues?.attributeList.includes(attribute.id) : false,
        );
        attributeToId[attribute.id] = attributeName;
        const capitalizedAttributeName = capitalize(attributeName);
        result[`get${capitalizedAttributeName}Attribute`] = async (alwaysRequestFromRemote = false) => {
            return await tryCatchAsync(
                async () => {
                    return await (attributes as any)[attributeName].get(alwaysRequestFromRemote);
                },
                StatusResponseError,
                e => {
                    const { code } = e;
                    if (code === StatusCode.UnsupportedAttribute) {
                        return undefined;
                    }
                    throw e;
                },
            );
        };
        result[`set${capitalizedAttributeName}Attribute`] = async <T>(value: T) =>
            (attributes as any)[attributeName].set(value);
        result[`subscribe${capitalizedAttributeName}Attribute`] = async <T>(
            listener: (value: T) => void,
            minIntervalS: number,
            maxIntervalS: number,
        ) => {
            (attributes as any)[attributeName].addListener(listener);
            (attributes as any)[attributeName].subscribe(minIntervalS, maxIntervalS);
        };
    }

    function addEventToResult(event: Event<any, any>, eventName: string) {
        (events as any)[eventName] = createEventClient(
            event,
            eventName,
            endpointId,
            clusterId,
            async () => interactionClient,
            globalAttributeValues?.eventList ? globalAttributeValues?.eventList.includes(event.id) : false,
        );
        eventToId[event.id] = eventName;
        const capitalizedEventName = capitalize(eventName);
        result[`get${capitalizedEventName}Event`] = async (
            minimumEventNumber?: number | bigint,
            isFabricFiltered?: boolean,
        ) => {
            return await tryCatchAsync(
                async () => {
                    return await (events as any)[eventName].get(minimumEventNumber, isFabricFiltered);
                },
                StatusResponseError,
                e => {
                    const { code } = e;
                    if (code === StatusCode.UnsupportedEvent) {
                        return undefined;
                    }
                    throw e;
                },
            );
        };
        result[`subscribe${capitalizedEventName}Event`] = async <T>(
            listener: (value: DecodedEventData<T>) => void,
            minIntervalS: number,
            maxIntervalS: number,
            isUrgent?: boolean,
            minimumEventNumber?: number | bigint,
            isFabricFiltered?: boolean,
        ) => {
            (events as any)[eventName].addListener(listener);
            (events as any)[eventName].subscribe(
                minIntervalS,
                maxIntervalS,
                isUrgent,
                minimumEventNumber,
                isFabricFiltered,
            );
        };
    }

    const {
        id: clusterId,
        name,
        commands: commandDef,
        attributes: attributeDef,
        events: eventDef,
        features,
        supportedFeatures,
        revision,
        unknown,
    } = clusterDef;
    const attributes = <AttributeClients<F, A>>{};
    const events = <EventClients<E>>{};
    const commands = <{ [P in keyof C]: SignatureFromCommandSpec<C[P]> }>{};

    let reportedFeatures: TypeFromPartialBitSchema<F> | undefined = undefined;
    // If we have global attribute values we use them to modify
    if (globalAttributeValues !== undefined) {
        if (globalAttributeValues.featureMap !== undefined) {
            reportedFeatures = globalAttributeValues.featureMap;
        }
    }

    const result: any = {
        id: clusterId,
        name,
        revision: globalAttributeValues?.clusterRevision ?? revision,
        _type: "ClusterClient",
        supportedFeatures: reportedFeatures ?? supportedFeatures ?? {},
        isUnknown: unknown,
        endpointId,
        attributes,
        events,
        commands,
        subscribeAllAttributes: async (options: {
            minIntervalFloorSeconds: number;
            maxIntervalCeilingSeconds: number;
            keepSubscriptions?: boolean;
            isFabricFiltered?: boolean;
            eventFilters?: TypeFromSchema<typeof TlvEventFilter>[];
            dataVersionFilters?: { endpointId: EndpointNumber; clusterId: ClusterId; dataVersion: number }[];
        }) => {
            if (interactionClient === undefined) {
                throw new InternalError("InteractionClient not set.");
            }

            const {
                minIntervalFloorSeconds,
                maxIntervalCeilingSeconds,
                keepSubscriptions,
                isFabricFiltered,
                eventFilters,
                dataVersionFilters,
            } = options;

            return await interactionClient.subscribeMultipleAttributesAndEvents({
                attributes: [{ endpointId: endpointId, clusterId: clusterId }],
                events: [{ endpointId: endpointId, clusterId: clusterId }],
                minIntervalFloorSeconds,
                maxIntervalCeilingSeconds,
                keepSubscriptions,
                isFabricFiltered,
                eventFilters,
                dataVersionFilters,
                attributeListener: attributeData => {
                    const { path, value } = attributeData;
                    const attributeName = attributeToId[path.attributeId];
                    if (attributeName === undefined) {
                        logger.warn("Unknown attribute id", path.attributeId);
                        return;
                    }
                    (attributes as any)[attributeName].update(value);
                },
                eventListener: eventData => {
                    const { path, events } = eventData;
                    const eventName = eventToId[path.eventId];
                    if (eventName === undefined) {
                        logger.warn("Unknown event id", path.eventId);
                        return;
                    }
                    events.forEach(event => (events as any)[eventName].update(event));
                },
            });
        },

        /**
         * Clones the cluster client, optionally with a new interaction client.
         * When the clusterClient is the same then also AttributeClients will be reused.
         *
         * @param newInteractionClient Optionally a new interactionClient to bind to
         */
        _clone(newInteractionClient?: InteractionClient) {
            const clonedClusterClient = ClusterClient(
                clusterDef,
                endpointId,
                newInteractionClient ?? interactionClient,
            );
            if (newInteractionClient === undefined) {
                // When we keep the InteractionClient we also reuse the AttributeServers bound to it
                clonedClusterClient.attributes = attributes;
            }
            return clonedClusterClient;
        },
    };

    const attributeToId = <{ [key: AttributeId]: string }>{};

    const allAttributeDefs = Merge<A, GlobalAttributes<F>>(attributeDef, GlobalAttributes(features));

    // Add accessors from definition
    for (const attributeName in allAttributeDefs) {
<<<<<<< HEAD
        addAttributeToResult(allAttributeDefs[attributeName], attributeName);
    }
    if (globalAttributeValues?.attributeList !== undefined) {
        // Add accessors for potential unknown data
        for (const attributeId of globalAttributeValues.attributeList) {
            if (attributeToId[attributeId] === undefined) {
                const attribute = UnknownAttribute(attributeId);
                addAttributeToResult(attribute, `unknownAttribute_${toHexString(attributeId)}`);
                logger.info(`Added unknown attribute ${toHexString(attributeId)} to cluster ${toHexString(clusterId)}`);
            }
        }
=======
        const attribute = allAttributeDefs[attributeName];
        (attributes as any)[attributeName] = new AttributeClient(
            attribute,
            attributeName,
            endpointId,
            clusterId,
            async () => interactionClient,
        );
        attributeToId[attribute.id] = attributeName;
        const capitalizedAttributeName = capitalize(attributeName);
        result[`get${capitalizedAttributeName}Attribute`] = async (alwaysRequestFromRemote = false) => {
            return await tryCatchAsync(
                async () => {
                    return await (attributes as any)[attributeName].get(alwaysRequestFromRemote);
                },
                StatusResponseError,
                e => {
                    const { code } = e;
                    if (code === StatusCode.UnsupportedAttribute) {
                        return undefined;
                    }
                    throw e;
                },
            );
        };
        result[`set${capitalizedAttributeName}Attribute`] = async <T>(value: T) =>
            (attributes as any)[attributeName].set(value);
        result[`subscribe${capitalizedAttributeName}Attribute`] = async <T>(
            listener: (value: T) => void,
            minIntervalS: number,
            maxIntervalS: number,
            knownDataVersion?: number,
            isFabricFiltered?: boolean,
        ) => {
            (attributes as any)[attributeName].addListener(listener);
            (attributes as any)[attributeName].subscribe(
                minIntervalS,
                maxIntervalS,
                knownDataVersion,
                isFabricFiltered,
            );
        };
>>>>>>> 32a645f2
    }

    const eventToId = <{ [key: EventId]: string }>{};

    // add events
    for (const eventName in eventDef) {
        addEventToResult(eventDef[eventName], eventName);
    }
    if (globalAttributeValues?.eventList !== undefined) {
        // Add accessors for potential unknown data
        for (const eventId of globalAttributeValues.eventList) {
            if (eventToId[eventId] === undefined) {
                const event = UnknownEvent(eventId);
                addEventToResult(event, `unknownEvent_${toHexString(eventId)}`);
                logger.info(`Added unknown event ${toHexString(eventId)} to cluster ${toHexString(clusterId)}.`);
            }
        }
    }

    const commandToId = <{ [key: CommandId]: string }>{};

    // Add command calls
    for (const commandName in commandDef) {
        const { requestId, requestSchema, responseId, responseSchema, optional } = commandDef[commandName];

        commandToId[requestId] = commandName;
        commands[commandName] = async <RequestT, ResponseT>(request: RequestT) => {
            if (interactionClient === undefined) {
                throw new InternalError("InteractionClient not set.");
            }
            return interactionClient.invoke<Command<RequestT, ResponseT, any>>(
                endpointId,
                clusterId,
                request,
                requestId,
                requestSchema,
                responseId,
                responseSchema,
                optional,
            );
        };
        result[commandName] = result.commands[commandName];
    }
    if (globalAttributeValues?.acceptedCommandList !== undefined) {
        for (const requestId of globalAttributeValues.acceptedCommandList) {
            if (commandToId[requestId] === undefined) {
                logger.info(`Ignoring unknown command ${requestId} at cluster ${toHexString(clusterId)}`);
            }
        }
    }

    return result as ClusterClientObj<F, A, C, E>;
}<|MERGE_RESOLUTION|>--- conflicted
+++ resolved
@@ -7,26 +7,18 @@
 import { InternalError } from "../../common/MatterError.js";
 import { tryCatchAsync } from "../../common/TryCatchHandler.js";
 import { AttributeId } from "../../datatype/AttributeId.js";
-<<<<<<< HEAD
+import { ClusterId } from "../../datatype/ClusterId.js";
 import { CommandId } from "../../datatype/CommandId.js";
-=======
-import { ClusterId } from "../../datatype/ClusterId.js";
->>>>>>> 32a645f2
 import { EndpointNumber } from "../../datatype/EndpointNumber.js";
 import { EventId } from "../../datatype/EventId.js";
 import { Logger } from "../../log/Logger.js";
 import { DecodedEventData } from "../../protocol/interaction/EventDataDecoder.js";
 import { InteractionClient } from "../../protocol/interaction/InteractionClient.js";
 import { StatusResponseError } from "../../protocol/interaction/InteractionMessenger.js";
-<<<<<<< HEAD
-import { StatusCode } from "../../protocol/interaction/InteractionProtocol.js";
+import { StatusCode, TlvEventFilter } from "../../protocol/interaction/InteractionProtocol.js";
 import { BitSchema, TypeFromPartialBitSchema } from "../../schema/BitmapSchema.js";
+import { TypeFromSchema } from "../../tlv/TlvSchema.js";
 import { toHexString } from "../../util/Number.js";
-=======
-import { StatusCode, TlvEventFilter } from "../../protocol/interaction/InteractionProtocol.js";
-import { BitSchema } from "../../schema/BitmapSchema.js";
-import { TypeFromSchema } from "../../tlv/TlvSchema.js";
->>>>>>> 32a645f2
 import { capitalize } from "../../util/String.js";
 import { Merge } from "../../util/Type.js";
 import {
@@ -86,9 +78,11 @@
             listener: (value: T) => void,
             minIntervalS: number,
             maxIntervalS: number,
+            knownDataVersion?: number,
+            isFabricFiltered?: boolean,
         ) => {
             (attributes as any)[attributeName].addListener(listener);
-            (attributes as any)[attributeName].subscribe(minIntervalS, maxIntervalS);
+            (attributes as any)[attributeName].subscribe(minIntervalS, maxIntervalS, knownDataVersion, isFabricFiltered);
         };
     }
 
@@ -251,7 +245,6 @@
 
     // Add accessors from definition
     for (const attributeName in allAttributeDefs) {
-<<<<<<< HEAD
         addAttributeToResult(allAttributeDefs[attributeName], attributeName);
     }
     if (globalAttributeValues?.attributeList !== undefined) {
@@ -263,50 +256,6 @@
                 logger.info(`Added unknown attribute ${toHexString(attributeId)} to cluster ${toHexString(clusterId)}`);
             }
         }
-=======
-        const attribute = allAttributeDefs[attributeName];
-        (attributes as any)[attributeName] = new AttributeClient(
-            attribute,
-            attributeName,
-            endpointId,
-            clusterId,
-            async () => interactionClient,
-        );
-        attributeToId[attribute.id] = attributeName;
-        const capitalizedAttributeName = capitalize(attributeName);
-        result[`get${capitalizedAttributeName}Attribute`] = async (alwaysRequestFromRemote = false) => {
-            return await tryCatchAsync(
-                async () => {
-                    return await (attributes as any)[attributeName].get(alwaysRequestFromRemote);
-                },
-                StatusResponseError,
-                e => {
-                    const { code } = e;
-                    if (code === StatusCode.UnsupportedAttribute) {
-                        return undefined;
-                    }
-                    throw e;
-                },
-            );
-        };
-        result[`set${capitalizedAttributeName}Attribute`] = async <T>(value: T) =>
-            (attributes as any)[attributeName].set(value);
-        result[`subscribe${capitalizedAttributeName}Attribute`] = async <T>(
-            listener: (value: T) => void,
-            minIntervalS: number,
-            maxIntervalS: number,
-            knownDataVersion?: number,
-            isFabricFiltered?: boolean,
-        ) => {
-            (attributes as any)[attributeName].addListener(listener);
-            (attributes as any)[attributeName].subscribe(
-                minIntervalS,
-                maxIntervalS,
-                knownDataVersion,
-                isFabricFiltered,
-            );
-        };
->>>>>>> 32a645f2
     }
 
     const eventToId = <{ [key: EventId]: string }>{};
