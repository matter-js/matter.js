--- conflicted
+++ resolved
@@ -10,29 +10,19 @@
 import { EndpointNumber } from "../../src/datatype/EndpointNumber.js";
 import { Part } from "../../src/endpoint/Part.js";
 import { PartInitializer } from "../../src/endpoint/part/PartInitializer.js";
-<<<<<<< HEAD
-import { PartLifecycle } from "../../src/endpoint/part/PartLifecycle.js";
-import { PartOwner } from "../../src/endpoint/part/PartOwner.js";
-import { IdentityService } from "../../src/node/server/IdentityService.js";
-=======
->>>>>>> 469ffbf6
 import { PartStoreService } from "../../src/node/server/storage/PartStoreService.js";
 import { EventHandler } from "../../src/protocol/interaction/EventHandler.js";
 import { StorageBackendMemory } from "../../src/storage/StorageBackendMemory.js";
 import { StorageManager } from "../../src/storage/StorageManager.js";
-<<<<<<< HEAD
 import { AsyncConstruction } from "../../src/util/AsyncConstruction.js";
-import { MockPartStore } from "../behavior/mock-behavior.js";
-=======
-import { EventHandler } from "../../src/protocol/interaction/EventHandler.js";
-import { PartLifecycle } from "../../src/endpoint/part/PartLifecycle.js";
-import { IdentityService } from "../../src/node/server/IdentityService.js";
 import { PartStore } from "../../src/endpoint/storage/PartStore.js";
 import { EndpointType } from "../../src/endpoint/type/EndpointType.js";
 import { Val } from "../../src/behavior/state/managed/Val.js";
 import { Datasource } from "../../src/behavior/state/managed/Datasource.js";
 import { Transaction } from "../../src/behavior/state/transaction/Transaction.js";
->>>>>>> 469ffbf6
+import {IdentityService} from "../../src/node/server/IdentityService.js";
+import {PartLifecycle} from "../../src/endpoint/part/PartLifecycle.js";
+import {PartOwner} from "../../src/endpoint/part/PartOwner.js";
 
 export class MockBehaviorInitializer extends PartInitializer {
     #nextId = 1;
@@ -124,13 +114,8 @@
     #root?: Part;
     #behaviorInitializer = new MockBehaviorInitializer();
     #storage = new StorageManager(new StorageBackendMemory());
-<<<<<<< HEAD
-    #partStores: PartStoreService;
+    #partStores = new MockPartStoreService;
     #eventHandler?: EventHandler;
-=======
-    #partStores = new MockPartStoreService;
-    #eventHandler: EventHandler;
->>>>>>> 469ffbf6
     #identityService?: IdentityService;
     #construction: AsyncConstruction<MockOwner>;
 
@@ -140,17 +125,10 @@
 
     constructor() {
         (this.#storage as any).initialized = true;
-<<<<<<< HEAD
-        this.#partStores = new PartStoreService({
-            storage: this.#storage.createContext("endpoints"),
-        });
         this.#construction = AsyncConstruction(this, async () => {
             this.#eventHandler = new EventHandler(this.#storage.createContext("events"));
             await this.#eventHandler.construction;
         });
-=======
-        this.#eventHandler = new EventHandler(this.#storage.createContext("events"));
->>>>>>> 469ffbf6
     }
 
     get owner() {
@@ -166,17 +144,6 @@
         part.lifecycle.change(PartLifecycle.Change.Installed);
     }
 
-<<<<<<< HEAD
-    storeFor(part: Part) {
-        let store = this.#stores.get(part);
-        if (!store) {
-            this.#stores.set(part, (store = new MockPartStore()));
-        }
-        return store;
-    }
-
-=======
->>>>>>> 469ffbf6
     serviceFor<T>(type: abstract new (...args: any[]) => T): T {
         switch (type as unknown) {
             case PartInitializer:
