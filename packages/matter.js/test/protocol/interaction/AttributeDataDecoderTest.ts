/**
 * @license
 * Copyright 2022-2023 Project CHIP Authors
 * SPDX-License-Identifier: Apache-2.0
 */
<<<<<<< HEAD
=======

>>>>>>> 5fb93a8c
import { normalizeAndDecodeReadAttributeReport, normalizeAttributeData } from "../../../src/protocol/interaction/AttributeDataDecoder.js";
import { TlvField, TlvObject } from "../../../src/tlv/TlvObject.js";
import { TlvUInt8 } from "../../../src/tlv/TlvNumber.js";
import { TlvNullable } from "../../../src/tlv/TlvNullable.js";
import { TlvArray } from "../../../src/tlv/TlvArray.js";
import { ByteArray } from "../../../src/util/ByteArray.js";
import { TlvAttributeData, TlvAttributeReport, TlvDataReport } from "../../../src/protocol/interaction/InteractionProtocol.js";
import { ClusterId } from "../../../src/datatype/ClusterId.js";
import { VendorId } from "../../../src/datatype/VendorId.js";
import { AttributeId } from "../../../src/datatype/AttributeId.js";
import { EventId } from "../../../src/datatype/EventId.js";
import { TypeFromSchema } from "../../../src/tlv/TlvSchema.js";

const TlvAclTestSchema = TlvObject({
    privilege: TlvField(1, TlvUInt8),
    authMode: TlvField(2, TlvUInt8),
    subjects: TlvField(3, TlvNullable(TlvUInt8)),
    targets: TlvField(4, TlvNullable(TlvUInt8)),
});

<<<<<<< HEAD
describe("AttributeDataDecoder", () => {
=======
describe("DataReportDecoder", () => {
>>>>>>> 5fb93a8c

    describe("decode chunked array using raw data from chip-tool", () => {
        it("decode chunked array with two elements", () => {
            const data: TypeFromSchema<typeof TlvAttributeReport>[] = [
                {
                    attributeData: {
                        path: { endpointId: 0, clusterId: 0x1f, attributeId: 0 },
                        data: TlvArray(TlvAclTestSchema).encodeTlv([]),
                        dataVersion: 0,
                    }
                },
                {
                    attributeData: {
                        path: { endpointId: 0, clusterId: 0x1f, attributeId: 0, listIndex: null },
                        data: TlvAclTestSchema.encodeTlv({
                            privilege: 1,
                            authMode: 2,
                            subjects: null,
                            targets: null,
                        }),
                        dataVersion: 0,
                    }
                },
                {
                    attributeData: {
                        path: { endpointId: 0, clusterId: 0x1f, attributeId: 0, listIndex: null },
                        data: TlvAclTestSchema.encodeTlv({
                            privilege: 2,
                            authMode: 2,
                            subjects: null,
                            targets: null,
                        }),
                        dataVersion: 0,
                    }
                }
            ];
            const normalizedData = normalizeAndDecodeReadAttributeReport(data);

            expect(normalizedData.length).toBe(1)
            expect(normalizedData[0].path).toEqual({
                attributeId: 0,
                attributeName: "acl",
                clusterId: 0x1f,
                endpointId: 0,
                nodeId: undefined
            });
            expect(normalizedData[0].value).toEqual([
                {
                    privilege: 1,
                    authMode: 2,
                    subjects: null,
                    targets: null,
                },
                {
                    privilege: 2,
                    authMode: 2,
                    subjects: null,
                    targets: null,
                }
            ]);
        });

        it("decode chunked array with indexed adding", () => {
            const data: TypeFromSchema<typeof TlvAttributeReport>[] = [
                {
                    attributeData: {
                        path: { endpointId: 0, clusterId: 0x1f, attributeId: 0 },
                        data: TlvArray(TlvAclTestSchema).encodeTlv([]),
                        dataVersion: 0,
                    }
                },
                {
                    attributeData: {
                        path: { endpointId: 0, clusterId: 0x1f, attributeId: 0, listIndex: 0 },
                        data: TlvAclTestSchema.encodeTlv({
                            privilege: 1,
                            authMode: 2,
                            subjects: null,
                            targets: null,
                        }),
                        dataVersion: 0,
                    }
                },
                {
                    attributeData: {
                        path: { endpointId: 0, clusterId: 0x1f, attributeId: 0, listIndex: 1 },
                        data: TlvAclTestSchema.encodeTlv({
                            privilege: 2,
                            authMode: 2,
                            subjects: null,
                            targets: null,
                        }),
                        dataVersion: 0,
                    }
                }
            ];
            const normalizedData = normalizeAndDecodeReadAttributeReport(data);

            expect(normalizedData.length).toBe(1)
            expect(normalizedData[0].path).toEqual({
                attributeId: 0,
                attributeName: "acl",
                clusterId: 0x1f,
                endpointId: 0,
                nodeId: undefined
            });
            expect(normalizedData[0].value).toEqual([
                {
                    privilege: 1,
                    authMode: 2,
                    subjects: null,
                    targets: null,
                },
                {
                    privilege: 2,
                    authMode: 2,
                    subjects: null,
                    targets: null,
                }
            ]);
        });

        it("decode chunked array with indexed deletion", () => {
            const data: TypeFromSchema<typeof TlvAttributeReport>[] = [
                {
                    attributeData: {
                        path: { endpointId: 0, clusterId: 0x1f, attributeId: 0 },
                        data: TlvArray(TlvAclTestSchema).encodeTlv([]),
                        dataVersion: 0,
                    }
                },
                {
                    attributeData: {
                        path: { endpointId: 0, clusterId: 0x1f, attributeId: 0, listIndex: 0 },
                        data: TlvAclTestSchema.encodeTlv({
                            privilege: 1,
                            authMode: 2,
                            subjects: null,
                            targets: null,
                        }),
                        dataVersion: 0,
                    }
                },
                {
                    attributeData: {
                        path: { endpointId: 0, clusterId: 0x1f, attributeId: 0, listIndex: 1 },
                        data: TlvAclTestSchema.encodeTlv({
                            privilege: 2,
                            authMode: 2,
                            subjects: null,
                            targets: null,
                        }),
                        dataVersion: 0,
                    }
                },
                {
                    attributeData: {
                        path: { endpointId: 0, clusterId: 0x1f, attributeId: 0, listIndex: 2 },
                        data: TlvAclTestSchema.encodeTlv({
                            privilege: 3,
                            authMode: 2,
                            subjects: null,
                            targets: null,
                        }),
                        dataVersion: 0,
                    }
                },
                {
                    attributeData: {
                        path: { endpointId: 0, clusterId: 0x1f, attributeId: 0, listIndex: 1 },
                        data: TlvNullable(TlvAclTestSchema).encodeTlv(null),
                        dataVersion: 0,
                    }
                }
            ];
            const normalizedData = normalizeAndDecodeReadAttributeReport(data);

            expect(normalizedData.length).toBe(1)
            expect(normalizedData[0].path).toEqual({
                attributeId: 0,
                attributeName: "acl",
                clusterId: 0x1f,
                endpointId: 0,
                nodeId: undefined
            });
            expect(normalizedData[0].value).toEqual([
                {
                    privilege: 1,
                    authMode: 2,
                    subjects: null,
                    targets: null,
                }, {
                    privilege: 3,
                    authMode: 2,
                    subjects: null,
                    targets: null,
                }
            ]);
        });

        it("decode chunked array with indexed modify", () => {
            const data: TypeFromSchema<typeof TlvAttributeReport>[] = [
                {
                    attributeData: {
                        path: { endpointId: 0, clusterId: 0x1f, attributeId: 0 },
                        data: TlvArray(TlvAclTestSchema).encodeTlv([]),
                        dataVersion: 0,
                    }
                },
                {
                    attributeData: {
                        path: { endpointId: 0, clusterId: 0x1f, attributeId: 0, listIndex: 0 },
                        data: TlvAclTestSchema.encodeTlv({
                            privilege: 1,
                            authMode: 2,
                            subjects: null,
                            targets: null,
                        }),
                        dataVersion: 0,
                    }
                },
                {
                    attributeData: {
                        path: { endpointId: 0, clusterId: 0x1f, attributeId: 0, listIndex: 1 },
                        data: TlvAclTestSchema.encodeTlv({
                            privilege: 2,
                            authMode: 2,
                            subjects: null,
                            targets: null,
                        }),
                        dataVersion: 0,
                    }
                },
                {
                    attributeData: {
                        path: { endpointId: 0, clusterId: 0x1f, attributeId: 0, listIndex: 2 },
                        data: TlvAclTestSchema.encodeTlv({
                            privilege: 3,
                            authMode: 2,
                            subjects: null,
                            targets: null,
                        }),
                        dataVersion: 0,
                    }
                },
                {
                    attributeData: {
                        path: { endpointId: 0, clusterId: 0x1f, attributeId: 0, listIndex: 1 },
                        data: TlvAclTestSchema.encodeTlv({
                            privilege: 4,
                            authMode: 2,
                            subjects: null,
                            targets: null,
                        }),
                        dataVersion: 0,
                    }
                }
            ];
            const normalizedData = normalizeAndDecodeReadAttributeReport(data);

            expect(normalizedData.length).toBe(1)
            expect(normalizedData[0].path).toEqual({
                attributeId: 0,
                attributeName: "acl",
                clusterId: 0x1f,
                endpointId: 0,
                nodeId: undefined
            });
            expect(normalizedData[0].value).toEqual([
                {
                    privilege: 1,
                    authMode: 2,
                    subjects: null,
                    targets: null,
                },
                {
                    privilege: 4,
                    authMode: 2,
                    subjects: null,
                    targets: null,
                },
                {
                    privilege: 3,
                    authMode: 2,
                    subjects: null,
                    targets: null,
                }
            ]);
        });
    });

    describe("decode raw data taken from chip.tool", () => {

        it("decode chunked array", () => {
            // Data taken from chiptool lighting device
            const tlvData = ByteArray.fromHex("1536011535012600605bd045370124020024031d2404011836021818181535012600605bd045370124020024031d24040134051824020418181535012600605bd045370124020024031d24040134051824021d18181535012600605bd045370124020024031d24040134051824021f18181535012600605bd045370124020024031d24040134051824022818181535012600605bd045370124020024031d24040134051824022a18181535012600605bd045370124020024031d24040134051824022b18181535012600605bd045370124020024031d24040134051824022c18181535012600605bd045370124020024031d24040134051824023018181535012600605bd045370124020024031d24040134051824023118181535012600605bd045370124020024031d24040134051824023218181535012600605bd045370124020024031d24040134051824023318181535012600605bd045370124020024031d24040134051824023418181535012600605bd045370124020024031d24040134051824023518181535012600605bd045370124020024031d24040134051824023618181535012600605bd045370124020024031d24040134051824023718181535012600605bd045370124020024031d24040134051824023b18181535012600605bd045370124020024031d24040134051824023c18181535012600605bd045370124020024031d24040134051824023e18181535012600605bd045370124020024031d24040134051824023f18181535012600605bd045370124020024031d24040134051824024018181535012600605bd045370124020024031d240401340518240241181818290424ff0118");
            const decodedData = TlvDataReport.decode(tlvData);

            expect(decodedData).toBeTruthy();
            expect(Array.isArray(decodedData.attributeReports)).toBeTruthy();
            if (!decodedData.attributeReports) return;

            const normalizedData = normalizeAndDecodeReadAttributeReport(decodedData.attributeReports);

            expect(normalizedData.length).toBe(1)
            expect(normalizedData[0].path).toEqual({
                attributeId: 1,
                attributeName: "serverList",
                clusterId: 29,
                endpointId: 0,
                nodeId: undefined
            });
            expect(normalizedData[0].value).toEqual([
                new ClusterId(4), new ClusterId(29), new ClusterId(31), new ClusterId(40), new ClusterId(42),
                new ClusterId(43), new ClusterId(44), new ClusterId(48), new ClusterId(49), new ClusterId(50),
                new ClusterId(51), new ClusterId(52), new ClusterId(53), new ClusterId(54), new ClusterId(55),
                new ClusterId(59), new ClusterId(60), new ClusterId(62), new ClusterId(63), new ClusterId(64),
                new ClusterId(65)
            ]);

        });

        it("decode number attribute", () => {
            // Data taken from chiptool lighting device
            const tlvData = ByteArray.fromHex("153601153501260055156878370124020024032824040918240201181818290424ff0118");
            const decodedData = TlvDataReport.decode(tlvData);

            expect(decodedData).toBeTruthy();
            expect(Array.isArray(decodedData.attributeReports)).toBeTruthy();
            if (!decodedData.attributeReports) return;

            const normalizedData = normalizeAndDecodeReadAttributeReport(decodedData.attributeReports);

            expect(normalizedData.length).toBe(1)
            expect(normalizedData[0].path).toEqual({
                attributeId: 9,
                attributeName: "softwareVersion",
                clusterId: 40,
                endpointId: 0,
                nodeId: undefined
            });
            expect(normalizedData[0].value).toEqual(1)
        });


        it("decode whole cluster response", () => {
            // Data taken from chiptool lighting device
            const tlvData = ByteArray.fromHex("15360115350126005515687837012402002403282404001824020118181535012600551568783701240200240328240401182c020b544553545f56454e444f5218181535012600551568783701240200240328240402182502f1ff18181535012600551568783701240200240328240403182c020c544553545f50524f4455435418181535012600551568783701240200240328240404182502018018181535012600551568783701240200240328240405182c020018181535012600551568783701240200240328240406182c02025553181815350126005515687837012402002403282404071824020018181535012600551568783701240200240328240408182c020c544553545f56455253494f4e18181535012600551568783701240200240328240409182402011818153501260055156878370124020024032824040a182c0203312e301818153501260055156878370124020024032824040b182c020832303230303130311818153501260055156878370124020024032824040c182c02001818153501260055156878370124020024032824040d182c02001818153501260055156878370124020024032824040e182c02001818153501260055156878370124020024032824040f182c0207544553545f534e181815350126005515687837012402002403282404101828021818153501260055156878370124020024032824041118290218181535012600551568783701240200240328240412182c021032354536333242424137354642453943181815350126005515687837012402002403282404131835022400032501ffff18181815350126005515687837012402002403282504fcff18240200181815350126005515687837012402002403282504fdff18240201181815350126005515687837012402002403282504f8ff18360218181815350126005515687837012402002403282504f9ff18360218181815350126005515687837012402002403282504faff18360218181815350126005515687837012402002403282504faff340518240200181815350126005515687837012402002403282504faff340518240201181815350126005515687837012402002403282504faff340518240202181815350126005515687837012402002403282504fbff18360218181815350126005515687837012402002403282504fbff340518240200181815350126005515687837012402002403282504fbff340518240201181815350126005515687837012402002403282504fbff340518240202181815350126005515687837012402002403282504fbff340518240203181815350126005515687837012402002403282504fbff340518240204181818290324ff0118");
            const decodedData = TlvDataReport.decode(tlvData);

            expect(decodedData).toBeTruthy();
            expect(Array.isArray(decodedData.attributeReports)).toBeTruthy();
            if (!decodedData.attributeReports) return;

            const normalizedData = normalizeAndDecodeReadAttributeReport(decodedData.attributeReports);

            expect(normalizedData).toEqual([
                {
                    "path": {
                        "endpointId": 0,
                        "clusterId": 40,
                        "attributeId": 0,
                        "attributeName": "dataModelRevision",
                        "nodeId": undefined
                    },
                    "version": 2020087125,
                    "value": 1
                },
                {
                    "path": {
                        "endpointId": 0,
                        "clusterId": 40,
                        "attributeId": 1,
                        "attributeName": "vendorName",
                        "nodeId": undefined
                    },
                    "version": 2020087125,
                    "value": "TEST_VENDOR"
                },
                {
                    "path": {
                        "endpointId": 0,
                        "clusterId": 40,
                        "attributeId": 2,
                        "attributeName": "vendorId",
                        "nodeId": undefined
                    },
                    "version": 2020087125,
                    "value": new VendorId(65521)
                },
                {
                    "path": {
                        "endpointId": 0,
                        "clusterId": 40,
                        "attributeId": 3,
                        "attributeName": "productName",
                        "nodeId": undefined
                    },
                    "version": 2020087125,
                    "value": "TEST_PRODUCT"
                },
                {
                    "path": {
                        "endpointId": 0,
                        "clusterId": 40,
                        "attributeId": 4,
                        "attributeName": "productId",
                        "nodeId": undefined
                    },
                    "version": 2020087125,
                    "value": 32769
                },
                {
                    "path": {
                        "endpointId": 0,
                        "clusterId": 40,
                        "attributeId": 5,
                        "attributeName": "nodeLabel",
                        "nodeId": undefined
                    },
                    "version": 2020087125,
                    "value": ""
                },
                {
                    "path": {
                        "endpointId": 0,
                        "clusterId": 40,
                        "attributeId": 6,
                        "attributeName": "location",
                        "nodeId": undefined
                    },
                    "version": 2020087125,
                    "value": "US"
                },
                {
                    "path": {
                        "endpointId": 0,
                        "clusterId": 40,
                        "attributeId": 7,
                        "attributeName": "hardwareVersion",
                        "nodeId": undefined
                    },
                    "version": 2020087125,
                    "value": 0
                },
                {
                    "path": {
                        "endpointId": 0,
                        "clusterId": 40,
                        "attributeId": 8,
                        "attributeName": "hardwareVersionString",
                        "nodeId": undefined
                    },
                    "version": 2020087125,
                    "value": "TEST_VERSION"
                },
                {
                    "path": {
                        "endpointId": 0,
                        "clusterId": 40,
                        "attributeId": 9,
                        "attributeName": "softwareVersion",
                        "nodeId": undefined
                    },
                    "version": 2020087125,
                    "value": 1
                },
                {
                    "path": {
                        "endpointId": 0,
                        "clusterId": 40,
                        "attributeId": 10,
                        "attributeName": "softwareVersionString",
                        "nodeId": undefined
                    },
                    "version": 2020087125,
                    "value": "1.0"
                },
                {
                    "path": {
                        "endpointId": 0,
                        "clusterId": 40,
                        "attributeId": 11,
                        "attributeName": "manufacturingDate",
                        "nodeId": undefined
                    },
                    "version": 2020087125,
                    "value": "20200101"
                },
                {
                    "path": {
                        "endpointId": 0,
                        "clusterId": 40,
                        "attributeId": 12,
                        "attributeName": "partNumber",
                        "nodeId": undefined
                    },
                    "version": 2020087125,
                    "value": ""
                },
                {
                    "path": {
                        "endpointId": 0,
                        "clusterId": 40,
                        "attributeId": 13,
                        "attributeName": "productUrl",
                        "nodeId": undefined
                    },
                    "version": 2020087125,
                    "value": ""
                },
                {
                    "path": {
                        "endpointId": 0,
                        "clusterId": 40,
                        "attributeId": 14,
                        "attributeName": "productLabel",
                        "nodeId": undefined
                    },
                    "version": 2020087125,
                    "value": ""
                },
                {
                    "path": {
                        "endpointId": 0,
                        "clusterId": 40,
                        "attributeId": 15,
                        "attributeName": "serialNumber",
                        "nodeId": undefined
                    },
                    "version": 2020087125,
                    "value": "TEST_SN"
                },
                {
                    "path": {
                        "endpointId": 0,
                        "clusterId": 40,
                        "attributeId": 16,
                        "attributeName": "localConfigDisabled",
                        "nodeId": undefined
                    },
                    "version": 2020087125,
                    "value": false
                },
                {
                    "path": {
                        "endpointId": 0,
                        "clusterId": 40,
                        "attributeId": 17,
                        "attributeName": "reachable",
                        "nodeId": undefined
                    },
                    "version": 2020087125,
                    "value": true
                },
                {
                    "path": {
                        "endpointId": 0,
                        "clusterId": 40,
                        "attributeId": 18,
                        "attributeName": "uniqueId",
                        "nodeId": undefined
                    },
                    "version": 2020087125,
                    "value": "25E632BBA75FBE9C"
                },
                {
                    "path": {
                        "endpointId": 0,
                        "clusterId": 40,
                        "attributeId": 19,
                        "attributeName": "capabilityMinima",
                        "nodeId": undefined
                    },
                    "version": 2020087125,
                    "value": {
                        "caseSessionsPerFabric": 3,
                        "subscriptionsPerFabric": 65535
                    }
                },
                {
                    "path": {
                        "endpointId": 0,
                        "clusterId": 40,
                        "attributeId": 65532,
                        "attributeName": "featureMap",
                        "nodeId": undefined
                    },
                    "version": 2020087125,
                    "value": {}
                },
                {
                    "path": {
                        "endpointId": 0,
                        "clusterId": 40,
                        "attributeId": 65533,
                        "attributeName": "clusterRevision",
                        "nodeId": undefined
                    },
                    "version": 2020087125,
                    "value": 1
                },
                {
                    "path": {
                        "endpointId": 0,
                        "clusterId": 40,
                        "attributeId": 65528,
                        "attributeName": "generatedCommandList",
                        "nodeId": undefined
                    },
                    "version": 2020087125,
                    "value": []
                },
                {
                    "path": {
                        "endpointId": 0,
                        "clusterId": 40,
                        "attributeId": 65529,
                        "attributeName": "acceptedCommandList",
                        "nodeId": undefined
                    },
                    "version": 2020087125,
                    "value": []
                },
                {
                    "path": {
                        "endpointId": 0,
                        "clusterId": 40,
                        "attributeId": 65530,
                        "attributeName": "eventList",
                        "nodeId": undefined
                    },
                    "version": 2020087125,
                    "value": [new EventId(0), new EventId(1), new EventId(2)]
                },
                {
                    "path": {
                        "endpointId": 0,
                        "clusterId": 40,
                        "attributeId": 65531,
                        "attributeName": "attributeList",
                        "nodeId": undefined
                    },
                    "version": 2020087125,
                    "value": [new AttributeId(0), new AttributeId(1), new AttributeId(2), new AttributeId(3), new AttributeId(4)]
                }
            ]);
        });
    });

    describe("normalizeAttributeData", () => {
        it("normalize data with all paths given for one endpoint", () => {
            const data: TypeFromSchema<typeof TlvAttributeData>[] = [
                {
                    path: { endpointId: 0, clusterId: 0x1f, attributeId: 0 },
                    data: TlvArray(TlvAclTestSchema).encodeTlv([]),
                    dataVersion: 0,
                },
                {
                    path: { endpointId: 0, clusterId: 0x1f, attributeId: 0, listIndex: 0 },
                    data: TlvAclTestSchema.encodeTlv({
                        privilege: 1,
                        authMode: 2,
                        subjects: null,
                        targets: null,
                    }),
                    dataVersion: 0,
                },
                {
                    path: { endpointId: 0, clusterId: 0x1f, attributeId: 0, listIndex: 1 },
                    data: TlvAclTestSchema.encodeTlv({
                        privilege: 2,
                        authMode: 2,
                        subjects: null,
                        targets: null,
                    }),
                    dataVersion: 0,
                }
            ];

            const normalized = normalizeAttributeData(data);

            expect(normalized).toEqual([data])
        });

        it("normalize data with all paths given for two endpoints", () => {
            const data1: TypeFromSchema<typeof TlvAttributeData>[] = [
                {
                    path: { endpointId: 0, clusterId: 0x1f, attributeId: 0 },
                    data: TlvArray(TlvAclTestSchema).encodeTlv([]),
                    dataVersion: 0,
                },
                {
                    path: { endpointId: 0, clusterId: 0x1f, attributeId: 0, listIndex: 0 },
                    data: TlvAclTestSchema.encodeTlv({
                        privilege: 1,
                        authMode: 2,
                        subjects: null,
                        targets: null,
                    }),
                    dataVersion: 0,
                },
                {
                    path: { endpointId: 0, clusterId: 0x1f, attributeId: 0, listIndex: 1 },
                    data: TlvAclTestSchema.encodeTlv({
                        privilege: 2,
                        authMode: 2,
                        subjects: null,
                        targets: null,
                    }),
                    dataVersion: 0,
                },
            ];
            const data2: TypeFromSchema<typeof TlvAttributeData>[] = [
                {
                    path: { endpointId: 0, clusterId: 0x1f, attributeId: 1 },
                    data: TlvArray(TlvAclTestSchema).encodeTlv([]),
                    dataVersion: 0,
                }
            ];

            const normalized = normalizeAttributeData([...data1, ...data2]);

            expect(normalized).toEqual([data1, data2]);
        });

        it("normalize data with all paths given for two endpoints with enabledtagCompression", () => {
            const data1: TypeFromSchema<typeof TlvAttributeData>[] = [
                {
                    path: { endpointId: 0, clusterId: 0x1f, attributeId: 0 },
                    data: TlvArray(TlvAclTestSchema).encodeTlv([]),
                    dataVersion: 0,
                },
                {
                    path: { enableTagCompression: true, listIndex: 0 },
                    data: TlvAclTestSchema.encodeTlv({
                        privilege: 1,
                        authMode: 2,
                        subjects: null,
                        targets: null,
                    }),
                    dataVersion: 0,
                },
                {
                    path: { enableTagCompression: true, listIndex: 1 },
                    data: TlvAclTestSchema.encodeTlv({
                        privilege: 2,
                        authMode: 2,
                        subjects: null,
                        targets: null,
                    }),
                    dataVersion: 0,
                },
            ];
            const data2: TypeFromSchema<typeof TlvAttributeData>[] = [
                {
                    path: { enableTagCompression: true, attributeId: 1 },
                    data: TlvArray(TlvAclTestSchema).encodeTlv([]),
                    dataVersion: 0,
                }
            ];

            const resultData1 = data1;
            resultData1[1].path = { endpointId: 0, clusterId: 0x1f, attributeId: 0, listIndex: 0, enableTagCompression: true };
            resultData1[2].path = { endpointId: 0, clusterId: 0x1f, attributeId: 0, listIndex: 1, enableTagCompression: true };
            const resultData2 = data2;
            resultData2[0].path = { endpointId: 0, clusterId: 0x1f, attributeId: 1, enableTagCompression: true };

            const normalized = normalizeAttributeData([...data1, ...data2]);

            expect(normalized).toEqual([resultData1, resultData2]);
        });
    });
});<|MERGE_RESOLUTION|>--- conflicted
+++ resolved
@@ -3,10 +3,7 @@
  * Copyright 2022-2023 Project CHIP Authors
  * SPDX-License-Identifier: Apache-2.0
  */
-<<<<<<< HEAD
-=======
-
->>>>>>> 5fb93a8c
+
 import { normalizeAndDecodeReadAttributeReport, normalizeAttributeData } from "../../../src/protocol/interaction/AttributeDataDecoder.js";
 import { TlvField, TlvObject } from "../../../src/tlv/TlvObject.js";
 import { TlvUInt8 } from "../../../src/tlv/TlvNumber.js";
@@ -27,11 +24,7 @@
     targets: TlvField(4, TlvNullable(TlvUInt8)),
 });
 
-<<<<<<< HEAD
 describe("AttributeDataDecoder", () => {
-=======
-describe("DataReportDecoder", () => {
->>>>>>> 5fb93a8c
 
     describe("decode chunked array using raw data from chip-tool", () => {
         it("decode chunked array with two elements", () => {
