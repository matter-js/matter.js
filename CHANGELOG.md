--- conflicted
+++ resolved
@@ -9,8 +9,10 @@
 	## __WORK IN PROGRESS__
 -->
 
-<<<<<<< HEAD
 ## __WORK IN PROGRESS__
+* Infrastructure
+  * Feature (vilic): Add project references and additional tsconfigs to support standard tsc development workflows
+  * Breaking: Change ES target from ES5 to ES2018 (affected environments probably already didn't support matter.js)
 * Matter-Core functionality:
   * Fix: Handles event data correctly on subscription initially and also on updates to trigger the listeners
   * Feature: Added detection of missing Subscription updates from a device and allow to react to such a timeout with callback
@@ -22,13 +24,6 @@
     * Restructure CommissioningController to handle multiple nodes and offer new high level API
 * matter-node-shell.js
   * Feature: Completely refactored and enhances shell to support commissioning, identify and many more new commands. See Readme, try it
-=======
-## __WORK_IN_PROGRESS__
-
-* Infrastructure
-  * Feature (vilic): Add project references and additional tsconfigs to support standard tsc development workflows
-  * Breaking: Change ES target from ES5 to ES2018 (affected environments probably already didn't support matter.js)
->>>>>>> bbbb53be
 
 ## 0.6.0 (2023-10-08)
 * Matter-Core functionality:
