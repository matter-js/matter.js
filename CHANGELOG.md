# Changelog for matter.js

This page shows a detailed overview of the changes between versions without the need to look into code, especially to see relevant changes while interfaces and features are still in flux.

The main work (all changes without a GitHub username in brackets in the below list) is done by the core team of this project completely in their free time (see their individual profiles for sponsoring options): @Apollon77, @lauckhart, @turon and @mfucci

<!--
	Placeholder for the next version (at the beginning of the line):
	## __WORK IN PROGRESS__
-->

## __WORK IN PROGRESS__

-   IMPORTANT: As of 0.10.0 the @project-chip/matter.js module has grown quite large.  This release includes major refactoring that moves functional areas into independent NPM packages under the "@matter.js" org.  We have added exports to maintain backwards compatibility but these are not exhaustive.  In some cases you may need to update imports to reference new code locations.

-   Cross-module changes
    -   Matter.js now uses aliases via `package.json` "imports" field.  This is an internal change that simplifies imports but should not affect consumers
    -   Previously we used a mix of snake-case and CamelCase for sub-package exports.  We have now standardized on snake case.  Compatibility packages (see below) continue to support the original module names

-   @matter.js/general:
    -   General functionality that is not Matter specific previously resided in `@project-chip/matter.js`.  It now lives in `@matter.js/general`
    -   BREAKING: The "ByteArray" type is removed, replaced with native-JS Uint8Array and a small collection of utility functions in the "Bytes" namespace
    -   Feature: The default "Time" implementation is now fully functional across all standard JS runtimes

-   @matter.js/model:
    -   The Matter object model previously exported as `@project-chip/matter.js/model` now resides in `@matter.js/model`
    -   Individual elements exported by name are now models (fully funcitonal classes) rather than elements (raw JSON data).  This should be backwards compatible but makes them more useful operationally

-   @matter.js/types:
    -   Various definitions previously defined in `@project-chip/matter.js` now reside in `@matter.js/types`.  This includes most TLV structures, cluster definitions, and various support types
    -   Clusters are not exported in `@project-chip/matter.js`.  You can import via `@project-chip/types/clusters` or individually (e.g. `@project-chip/types/clusters/window-covering`)

-   @matter.js/protocol:
    -   Low-level Matter logic previously defined in `@project-chip/matter.js` now resides in `@matter.js/protocol`.  This includes network communication, fabric management and cluster invocation, read/write, events, etc.
    -   BREAKING: Various types that were previously specialized with template parameters are no longer generic.  This should be largely transparent to API consumers.  Compatibility exports still support the generic parameters in some, but not all, cases.

<<<<<<< HEAD
-   matter.js-protocol:
    -   Limits the number of parallel exchanges to 5 

-   matter.js-nodejs:
    -   Node specialization is moved to matter.js-nodejs.  matter-node.js remains as a compatibility import.
=======
-   @matter.js/node:
    -   The high-level APIs previously defined in `@project-chip/matter.js` now reside in `@matter.js/node`.  The Node API includes node management, behavior definitions and endpoint definitions
    -   We export behaviors under `@matter.js/node/behaviors` or individually (e.g. `@matter.js/node/behaviors/on-off`)
    -   We export device type definitions for system endpoints and devices under `@matter.js/node/endpoints` and `@matter.js/node/devices` respectively.  You may also import these via inddex or individually

-   @matter.js/nodejs:
    -   Node.js specialization is moved here.  `@project-chip/matter-node.js` remains as a compatibility import.
>>>>>>> ef3610fd
    -   BREAKING: The previously deprecated re-exports in matter-node.js from matter.js are removed.

-   @matter.js/nodejs-ble
    -   The BLE specialization for Node.js is moved here.  `@project-chip/matter-node-ble.js` remains as a compatibility import.

-   @matter.js/main:
    -   This package is a new "one-and-done" dependency for applications.  It automatically loads platform specialization and reexports pacakages above as appropriate

## 0.10.1 (2024-09-08)

-   Matter-Core functionality:
    -   Enhancement: Added an "expected processing time" for interactions to be executed by the peer
    -   Enhancement: Added additional wait time after last resubmission was done to allow a full resubmission cycle from the peer
    -   Enhancement: Optimized PASE/CASE message timing comparable to chip sdk (expects 30s processing time for crypto related calls)
-   matter.js New API:
    -   Fix: Optimized some special cases in the ColorControl cluster default implementation

## 0.10.0 (2024-08-31)

-   IMPORTANT: This release upgrades Matter support from Matter 1.1 to the latest release, Matter 1.3.0.1. This includes BREAKING CHANGES in a number of areas due to specification changes and some improvements in how we define datatypes. For the most part these changes are transparent because they involve low-level APIs, implicit type names, or Matter features that were never adopted elsewhere. However, some small code changes may be necessary depending on how you use Matter.js.

-   Matter.js Parser and Code generator:
    -   Feature: We now generate all Matter datatypes and elements. This includes some we defined by hand previously and those introduced by the Matter 1.2 and Matter 1.3 specifications.
    -   Feature: We now generate some datatypes that are not officially global or part of a specific cluster but are nevertheless defined in Matter specifications.
    -   Enhancement: Expanded dialect for conformance, constraint and "other quality" DSLs.
    -   Enhancement: Includes numerous code generation improvements.
-   Matter.js Matter Definition, Clusters, Schemas and Device-Types (independent of the used API)
    -   Breaking: Cluster revisions have increased and there are new mandatory elements for a few clusters. We have implemented these in places where we provide non-skeletal cluster implementations.
    -   Breaking: Previously we generated redundant definitions for struct, enum and bitmap types in *Interface.ts and *Cluster.ts files. We've eliminated those in the interface files.
    -   Breaking: Previously we generated redundant TLV and types for datatypes used by multiple clusters. We now only provide these types in their canonical location (globally or in the `ClusterName` namespace for the base cluster).
    -   Breaking: Some datatype names have changed to align with changes in the Matter specification and to make names more logical.
    -   Breaking: We've removed a few deprecated definitions for unused Matter elements such as the Scenes cluster.
    -   Breaking: Globals.ts previously defined core datatypes for the Matter object model. These are now generated and individually importable.
    -   Breaking: We've removed a few old draft datatypes defined in [connectedhomeip](https://github.com/project-chip/connectedhomeip) that were abandoned, renamed or are still "draft" as of Matter 1.3.
    -   Breaking: Some types related to ClusterServer are simplified.  This should be largely transparent but the template arguments are slightly different
    -   Feature: Adds all elements (clusters, attributes, events, commands, device types and datatypes) introduced in Matter 1.2 and Matter 1.3.
    -   Feature: Adds all Standard Namespaces defined by Matter 1.3 
-   Matter-Core functionality:
    -   Breaking: Removes the discovery capability "softAccessPoint" as it was removed from the Matter specification
    -   Breaking: Matter.js now requires node.js 18+
    -   Breaking: We now target ES 2022 for transpiled output.  We have not adopted new language features but this does mean that we generate true class properties now
    -   Breaking: We've removed the APIs `tryCatch` and `tryCatchAsync`.  These were used internally -- not part of any Matter related API -- but were exported
    -   Feature: Increase Data Model revision to 17 (introduced by Matter 1.2)
    -   Feature: Added Base64 encoding/decoding support to ByteArray
    -   Feature: Added WildcardPathFlagsBitmap to Attribute expansion for read/subscribe Interactions
    -   Feature: Added Matter 1.3 session params
    -   Feature: Added support for Multi-Invokes for Matter 1.3 (default for now are 10 invokes till we have a better value)
    -   Enhancement: Update Session parameters in PASE/CASE to match Matter 1.3 specification
    -   Enhancement: Removes TCP and ICD TXT records from MDNS responses because both currently not supported and optional to reduce the size of the MDNS responses
    -   Enhancement: Adds encoding and decoding of custom TlvData in QR-Codes including extensible Schema support for the defined Matter fields
    -   Enhancement: Optimizes Read and Subscribe handling for clients/controller to better match with specification
    -   Enhancement: Adds encoding/decoding support for multiple device information in one QR-Code
    -   Enhancement: Makes processing of manual Pairing codes more robust directly on decoding level
    -   Enhancement: Refactored Message size handling to dynamically calculate payload size based on transport capabilities
    -   Enhancement: Refactored and cleanup CASE and PASE and corrected handling in some places
    -   Enhancement: Added BTP Idle timeout as defined in Matter specification
    -   Enhancement: Enhanced default implementation of GeneralDiagnostics cluster with new convenience methods
    -   Enhancement: Many more protocol and functionality syncs with matter specification 1.3
    -   Enhancement: The Network methods that handles NetworkInterfaces are now "MaybePromise" to allow async implementations
    -   Enhancement/Fix: Several fixes and optimizations in Session and Message Exchange handling
    -   Enhancement/Fix: Adjusted MRP behavior with chip and only use/expect MRP ion unreliable channels (UDP). Fixes BLE commissioning
    -   Fix: Adjusted ValidationErrors to be more specific if they should return "InvalidAction" ot "ConstraintError".
    -   Fix: Adjusted some returned errors to be more specific and to the specification (e.g. InvalidAction instead of Failure)
    -   Fix: Fixed StandaloneAck handling to use an outstanding ack number as piggybacked ack number
    -   Fix: Makes sure subscription maxInterval cannot exceed the matter defined maximum of 60mins
    -   Fix: Synced attMtu handling with chip to always use MTU-3 bytes for BLE connections
-   matter.js API:
    -   Breaking: Node.start() is now asynchronous and returns when the node is online. This is only breaking in that lack of await will result in an unhandled rejection. Node.bringOnline() is deprecated.
    -   Feature: Adds default implementations for i18n clusters including Localization, Time Format Localization and Unit Localization.
    -   Feature: Adds interactionBegin and interactionEnd events for ClusterBehaviors to demarcate online interactions that mutate state.
    -   Feature: Any state value defined with schema is now configurable via the environment.
    -   Feature: You may now mark endpoints as "non-essential" to prevent errors from incapacitating a node.
    -   Feature: Utility device types are added automatically to the endpoints when the relevant clusters (like PowerSource or ElectricalSensor) are existing on the endpoint
    -   Feature: Adds DescriptorServer#addTag to make adding tags more convenient
    -   Feature: Modifies DescriptorServer#addDeviceType to accept device type name to simplify avoidance of cyclical dependencies
    -   Enhancement: Various Endpoint methods throw the root cause when there is an error rather than logging the root cause and throwing a less descriptive error.
    -   Enhancement: Explicitly defines DescriptorServer as an endpoint requirement so attributes are configurable in TS directly
-   matter.js Controller API:
    -   Breaking: commissionNode() in CommissioningController now returns the Node-ID and not the PairedNode instance.
    -   Breaking: AttributeClient now throws an exception when an attribute should be subscribed which is not reporting updates via subscriptions
    -   Feature: Adds PaseCommissioner to allow to execute the initial (PASE based) commissioning process separately from the operational completion of the commissioning process, also allowed to be BLE only.
    -   Feature: Allows to complete the commissioning process for a node where this process was started by a PASE commissioner
    -   Feature: Allows to commission a node without directly connecting to it
    -   Enhancement: Always read attributes that do not report changes via subscriptions (including all unknown Attributes)
    -   Fix: Skips network commissioning during commissioning when the commissioning is already using an IP based channel (like UDP)
    -   Fix: Fixes Node reconnection when disconnected before
    -   Fix: Makes sure to always use the BLE scanner when required
    -   Fix: Prevents reading subscribed attributes from remote if not requested and needed
    -   Fix: (digitaldan) Makes sure to re-use the same callbacks and options for a re-subscription of a Paired Node
-   matter.js Legacy API:
    -   Deprecation: We've deprecated the hand-generated device type definitions used by the pre-0.8.0 API in DeviceTypes.ts. These device type definitions remain at Matter 1.1.
    -   Removal: We removed old Scenes cluster implementation which was never fully implemented or used by any Matter controller
-   matter.js-react-native:
    -   Feature: Introduces new package to provides a React Native compatible platform Implementations for Matter.js. This package is still in development and not fully working and should be considered experimental for now! Currently it tries to support UDP, BLE, AsyncStorage and Crypto platform features. See [README](./packages/matter.js-react-native/README.md) for more information.
-   matter.js chip and python Testing:
    -   Includes updates and infrastructure improvements for Matter.js use of tests defined in [connectedhomeip](https://github.com/project-chip/connectedhomeip)

### 0.9.4 (2024-07-19)

-   Matter-Core functionality:
    -   Feature: Allows to generate Certification declarations flagged as provisional for certification purposes
    -   Feature: Allows to disable mandatory field checks on TLV encoding when handling fabric sensitive structs
    -   Fix: Makes sure to remove fabric sensitive fields and events when they are not allowed to be read or subscribed
    -   Fix: Makes sure to handle commissioning related cases with PASE sessions correctly regarding temporarily added fabrics and certificates
    -   Fix: Verifies provided trusted root certificates completely

### 0.9.3 (2024-06-26)

-   Matter-Core functionality:
    -   Fix: Makes sure to clear all subscriptions from the subscriber noe and not only the current session when not keeping subscriptions

### 0.9.2 (2026-06-20)

-   Matter-Core functionality:
    -   Enhancement: Added some more certification relevant checks in Interaction server

### 0.9.1 (2024-06-01)

-   IMPORTANT: This version adds Access Control functionality and also tries to set missing ACL entries on startup on a best effort basis. If you encounter issues and have Access/Permission denied errors ain the logs then please delete and recommission the device to make sure all ACLs are set correctly. If this is not possible open GitHub issue or contact us in Discord to get help.
-   Matter-Core functionality:
    -   Feature: Implemented Access Control List (ACL) as required by Matter specification
    -   Enhancement: Enhanced several internal structures needed to support ACL properly
    -   Enhancement: Enhanced all datatypes that are MEIs to allow validation of the MEI and the allowed scopes and value ranges
    -   Enhancement: Remembers CATs from Sessions and uses them for CASE session resumptions
    -   Enhancement: Allows decoding of TlvLists with protocol specific tags
    -   Enhancement: Refactored channel management to match specification and allow several channels per fabric and node
    -   Enhancement: Closing message exchanges already when last message got acknowledged and prevent up to 9s waiting time for closures
    -   Enhancement: Prevents to announce a new commissionable device just before doing a factory reset
    -   Enhancement: Expires announcements for last removed fabric directly
    -   Fix: Fixes deepCopy to really doing a deep copy and not just copying the first level
-   matter.js Legacy API:
    -   Feature: Added Access Control cluster implementation
    -   Feature: Added minimal Group key management cluster implementation which supports no additional groups (so only IPK allowed)
    -   Enhancement: Enhanced Operational Credentials cluster to add needed ACLs on commissioning including backward compatibility
-   matter.js New API:
    -   Feature: Added Access Control cluster implementation
    -   Feature: Added minimal Group key management cluster implementation which supports no additional groups (so only IPK allowed)
    -   Enhancement: Enhanced Operational Credentials cluster to add needed ACLs on commissioning including backward
    -   Enhancement: Optimized Factory reset logic when last Fabric is removed
    -   Fix: Persist also writable and fabric scoped data in new API
    -   Fix: Releases locks also in Precommit errors
-   Chip testing:
    -   Added automatic testing of chip tests suites for ACE, ACL and partly IDM

### 0.9.0 (2024-05-14)

-   Matter-Core functionality:
    -   Feature: cluster default implementations for the following clusters were added/updated:
        -   BooleanState: Automatically emit the StateChange event when enabled for the cluster and the stateValue changes
        -   ColorControl: Implemented all features and commands as defined by specification with an optional transition logic managed by matter.js
        -   LevelControl: Implemented all non-Frequency command handlers as defined by specification with an optional transition logic managed by matter.js
        -   LocalizationConfiguration: Implemented activeLocale validation
        -   LowPower: Implemented event `enterLowPowerMode` to be emitted when the sleep command gets called
        -   ModeSelect: Implemented all features and commands as defined by specification
        -   Switch: Implement all features and events including debouncing (optional), switch-release, long- and multi-press detections
        -   TimeFormatLocalization: Implemented activeTimeFormat validation
        -   WindowCovering: Implemented all features and commands as defined by specification
    -   Enhancement: Adjusted handling of TlvList order to match better with matter specification and ensure field orders are preserved
    -   Enhancement: Adds Certificate validation and cryptographic verification during commissioning and CASE session establishment
    -   Enhancement: Adds additional logging information for PASE and CASE to better understand errors without debug logging
    -   Enhancement: Adds several Optimizations and adjustments for Obervers (e.g. Observable.isObserved)
    -   Fix: Corrects returned errors for two commands on OperationalCredentials cluster
-   matter.js Legacy API:
    -   Breaking: The object type for providing custom production certificates has changed to be now in sync with the DeviceCertification class (just the property names changed)
    -   Feature: Added on demand certification determination via an async certificate provider method (alternative to provideing certs directly) to determine certificates on first commissioning request
-   matter.js New API:
    -   Breaking: The name of the _$Change Events for attributes and such are changed to _$Changed . Please adjust your code!
    -   Breaking: Introduced ExtensionInterface to define extensible/custom methods for behavior/Cluster-Server implementation to be available when extending this class (needed because of a TS bug 27965)
    -   Feature: Added on demand certification determination via an async certificate provider method (alternative to provideing certs directly) to determine certificates on first commissioning request
    -   Enhancement: Optimized constraint validations and conformance error messages
    -   Enhancement: Conditionally enables the ReachableChanged event on the Root Endpoint BasicInformation cluster if the reachable attribute is defined in the defaults
    -   Enhancement: Allow to register events directly when initializing endpoints like in legacy API
    -   Enhancement: Allows for cluster implementations to dynamically add/enable state attributes and events
    -   Enhancement: Added "fieldName$Changing" event handlers that emit in transaction pre-commit and allow for state mutation and will cycle for a limited number of times until state is stable
    -   Enhancement: Allows "fieldName$Changed" and "fieldName$Changing" event handlers to be async
    -   Enhancement: Adds Conformance validation for enums, fieldname references and some more cases
    -   Enhancement: Makes various config variables apply dynamically
    -   Enhancement: Added environment variable `network.interfaceNameTypeMap' to allow mapping of network interface names to types (Wifi, Thread, Ethernet)
    -   Fix: Fixes some issues around event handling in the new API and makes sure events are not de-registered on factory resets
    -   Fix: Corrects the returned status error code when an Enum value is set to an invalid value
    -   Fix: Fixes a floating promise in FailsafeTimer; it tended to kill a test run without an easy way to identify the cause
    -   Fix: Fixes bounds check with references to null fields
    -   Fix: Addresses rejections that were erroniously being treated as uncaught when multiple reactions were queued
-   Chip testing:
    -   Enhancement: Adds automatic CI testing for all clusters listed in [matter.js Readme](./packages/matter.js/README.md)
-   matter.js tooling:
    -   Enhancement: Migrates cluster identification to the pattern used in the newer device code. It now scans the entire document rather than attempting to navigate via the index. This is simpler and more resilient
    -   Enhancement: Various other small changes improve resiliency
    -   Enhancement: Removes the "main" closure from codegen scripts that added a bit of friction to debugging
    -   Enhancement: Adds proper CLI support to codegen scripts to override various behaviors and provide information on the script
    -   Enhancement: We now version the intermediate models. In the future we can use this to add informational revision information to model elements and make the API adaptive based on the targeted Matter version
    -   Fix: Fixes a bug that was causing field-level prose to be incorrectly associated with the containing element in malformed portions of the core spec

### 0.8.1 (2024-04-15)

-   Matter-Core functionality:
    -   Cluster default implementations for the following clusters were added/updated:
        -   (GreydonDesu) Feature: DoorLock: Implemented bare minimal commands to lock/unlock the door
        -   Enhancement: Enhanced Identify cluster default implementation by additional state `isIdentifying` and events `startIdentifying` and `stopIdentifying`
    -   Enhancement: Diagnostic and logging information, also on SIGUSR2 signal for node.js
    -   Fix: Updates subscribed events on structure updates to make sure also new events are reported correctly
    -   Fix: Removed invalid length assumption in Sigma2
-   matter.js New API code flows:
    -   Enhancement: Optimizes Node activity tracking and shutdown/startup handling

## 0.8.0 (2024-03-29)

-   Packages
    -   IMPORTANT: We switch away from re-exporting all matter.js functionality in matter-node.js, so please adjust your imports and make sure that you include matter.js together with matter-node.js in your dependencies in the exact same version!
    -   Changed BLE library (Bleno/Noble) to another fork with better support for Windows and UART devices
-   Matter-Core functionality:
    -   Breaking: Storage implementations got added new methods "contexts", "values" and a multi-set valiant that need to be implemented if you have own Storage implementations. Also, storages now derive from a SyncStorage or MaybeAsyncStorage class weather they are sync or async
    -   Adjustment: Cluster versions do not need to be persisted, so remove in legacy and new API
    -   Fix: Decode Empty nullable data types as null when they have constrains that would require a minimum length
    -   Fix: Convert Error type of Network errors and handle in case of subscription failures
    -   Fix: Fixes a cryptographic issue that failed PASE establishment in 1/255 times, Replace BN/elliptic by @noble/curves library
    -   Fix: Fixed ClusterClient methods set and subscribe to really return the Promise of the action
-   matter.js API:
    -   IMPORTANT: Introduction of new High level API with complete Device type support for Matter 1.1 types, see [migration guide](./docs/MIGRATION_GUIDE_08.md). For now the known API that we had up top 0.7 is still included and fully working and compatible when old imports are used, but called "Legacy" for now. It will be removed in a later version not yet decided.
    -   Feature: Introduced Environment concept to centralize MDNS, storage and configuration and platform specific central functionalities (Replaces MatterServer from Legacy API).
    -   Feature: Enhanced Matter protocol and interaction abstractions and introduced transactional handling of actions which are rolled back completely in case onf errors.
-   matter-node.js
    -   Enhancement: Makes sure console.log on node.js correctly log Proxy objects with their data and not the Proxy object itself
    -   Enhancement: Allows to send SIGHUP2 signal to the node.js process to print out information on running timers and promises of the process to console
-   matter-node.js Examples
    -   IMPORTANT: All existing example scripts got renamed to \*Legacy.ts when the use the "old/until now"-API and can be used directly after changing the name (exception: DeviceNode.ts became DeviceNodeFullLegacy.ts!). They are 100% compatible to the ones before.
    -   Feature: Added all examples again converted to use the new devices API and we also added some more new device types to show the new API better
    -   Feature: Enhanced DeviceNodeFull example to show several more way on how to use the new API and special cases.
    -   Feature: Enhanced DeviceNodeFull example to simulate a Thread Networking device to check BLE commissioning flows
-   matter.js Tooling
    -   Enhanced Code generation to also generate classes for Cluster implementations and device types with full Feature configurability and TypeScript typing support for this

## 0.7.5 (2024-02-23)

-   Matter-Core functionality:
    -   Feature: Allowed multiple Loggers and log targets to be registered. Logging to console is still default
    -   Enhancement: Implemented handling for session interval parameters as defined by Matter 1.2 specification
    -   Enhancement: Improved discovery data handling and use MDNS data for Pase/Case connections session interval parameters
    -   Enhancement: Storing session parameter with session resumption details to reuse on session restores
    -   Enhancement: Enhanced encoding of fabricIndex field in write interactions and optimized validation for such cases
    -   Enhancement: Prevented resending the same MDNS scanner queries
    -   Enhancement: Optimized MDNS Scanner queries to prevent resending of queries that are already in progress
    -   Enhancement: Optimized Commissioning error handling for Controller
    -   Enhancement: Enhanced ValidationError to provide the affected structure-aware fieldname in case of an error
    -   Fix: Improved Standalone Ack handling for messages to match Matter 1.2 specification
    -   Fix: Adjusted commands GoToLiftPercentage and GoToTiltPercentage to match with Matter SDK and work around specification issue
    -   Fix: Fixed BLE commissioning for Controller
    -   Fix: Makes sure to validate the data when invoking a command from a cluster client
    -   Fix: Only set session active timestamp if we create a session based on an incoming message and not when we are the creator of the session to prevent too fast resubmissions
    -   Fix: Correctly handle CASE Resumptions without known resumption records and fallback to a full CASE session establishment
    -   Fix: Enhanced commissioning flow based on latest Matter SDK test cases and match with specification
    -   Fix: Enhanced handling for fabric scoped command invokes to match with specification
    -   Fix: Enhanced handling for fabric sensitive attribute reads to match with specification
-   matter.js API:
    -   Fix (potentially Breaking): Remove NetworkCommissioningCluster (Ethernet) from default added clusters in CommissioningServer because we formally have an out-of-band network connection, re-add manually if needed!
    -   Enhancement: Allowed to pass connect options when connecting a node for Controller
    -   Enhancement: Stored Discovery and Basic information data for commissioned nodes and allow API access for easy determination of devices without need to connect to them
    -   Enhancement: Improved OnOff/Dimmable Lighting devices and add Startup handling to match specification
    -   Enhancement: Remove Scenes cluster for now from all device types because provisional and changes upcoming with Matter 1.3
    -   Enhancement: Optimized Commissioning error handling
    -   Enhancement: Added connection options to Controller connect methods
    -   Enhancement: Enhanced CLI arguments parser to allow "--name" additionally to "-name"
    -   Fix: Adjusted the Group limits in GroupKeyManagement cluster to 1 because we do not support groups yet
    -   Fix: (Luligu) Corrected the Device type for bridged nodes with Power source information
    -   Fix: Adjusted Commissioning logic for Controller to accept devices without network commissioning cluster by assuming out-of-band IP connection
-   matter.js shell:
    -   Feature: Added support for Debug logging into a Logfile additionally to e.g. Info logging in console
    -   Enhancement: Adjusted logic to output detailed node information on nodes command
    -   Enhancement: Do not subscribe all attributes when connecting a node for administrative actions (unpair, open commissioning windows)
    -   Enhancement: Allowed to specify the BLE HCI id as shell start parameter and store in settings
    -   Enhancement: Added attribute, event and command actions in the shell based on the Cluster model (all known Matter 1.1 clusters are supported)
    -   Enhancement: Enhanced the Shell Readme with many information and examples
    -   Fix: Correctly quote when showing configuration values for wifi- and thread-credentials
    -   Fix: Fixed issues when using quoted strings as CLI parameters (e.g. for wifi/thread credentials or JSON structs for commands/attribute writes)

## 0.7.4 (2023-12-31)

-   Matter-Core functionality:
    -   Enhancement: Refactor Core Session management to match specification
    -   Enhancement: Refactor message duplication detection and handling to match specification
    -   Feature: Upgrade Interaction protocol revision to 11 (Matter 1.2) and adjust event error handling in DataReports

## 0.7.3 (2023-12-18)

-   Matter-Core functionality:
    -   Feature: Added CASE Authenticated Tags support (initialization from NOC and validation only)
    -   Enhancement: Added validation handling to Invoke processing
    -   Fix: Fixed message size check to allow processing of two big non matter UDP messages
-   matter.js API:
    -   Feature: Added NodeStateInfo state "Decommissioned" to inform from about a successful decommissioning of a device
    -   Feature: Added check that provided unique storageKeys are really unique
    -   Fix: Makes sure to initialize all nodes in the MatterServer on startup also if errors occur on single ones
    -   Fix: Only try to connect to a commissioned device in controller if it has at least one
    -   Fix: Makes sure to call commissioningChanged callback when device is factory reset
    -   Fix: Really remove all data in factory reset of a device

## 0.7.2 (2023-12-04)

-   Matter-Core functionality:
    -   Corrected default values for TemperatureMeasurement Cluster
    -   Handled Message extensions and Secured extensions in matter messages correctly (means they are ignored for now but read from the data stream)
    -   Handles too huge UDP messages correctly by dropping such messages

## 0.7.1 (2023-11-24)

-   Matter-Core functionality:
    -   Optimized Exchange deletion and change a throw to log when a already deleted Exchange should be deleted again
-   matter.js API:
    -   Added some convenient methods on PairedNode instance to access Clusters on Devices and also the RootEndpoint (if needed)
    -   Added method to cancel a running discovery process for commissionable devices

## 0.7.0 (2023-11-13)

-   General
    -   Breaking: Changed ES target from ES5 to ES2018 (affected environments probably already didn't support matter.js)
    -   Feature (vilic): Added project references and additional tsconfigs to support standard tsc development workflows
    -   Enhance: Optimizing build speed
    -   Enhance: matter-node-ble.js is published as CJS/ESM hybrid package
    -   Enhance: matter-node.js-examples is published as ESM module
-   Matter-Core functionality:
    -   Breaking: QrCodes are not longer pre-rendered, but can be generated by QrCode.get() (from schema export),see examples
    -   Fix: Handles event data correctly on subscription initially and also on updates to trigger the listeners
    -   Fix (vilic): Adjust network interface handling for Windows to use the zone id instead of network interface name
    -   Enhance (vilic): Added MDNS Memberships to sockets for better operation on Windows and other platforms
    -   Enhance: Refactor session management and make sure also controller handle session close requests from devices
    -   Enhance: Refactor close handing for exchanges and channels to make sure they are closed correctly
    -   Feature: Added detection of missing Subscription updates from a device and allow to react to such a timeout with callback
    -   Feature: Added generation method for random passcodes to PaseClient
    -   Feature: Generalized Discovery logic and allow discoveries via different methods (BLE+IP) in parallel
    -   Feature: Added functionality to clear session contexts including data in sub-contexts or not
    -   Feature: Enhance discovery methods to allow continuous discovery for operational devices
-   matter.js API:
    -   Breaking: Rename resetStorage() on CommissioningServer to factoryReset() and add logic to restart the device if currently running
    -   Breaking: Restructure the CommissioningController to allow pairing with multiple nodes
        -   Adjusts some property and structure namings to be more consistent
        -   Introducing class PairedNode with the High level API for a paired Node
        -   Restructured CommissioningController to handle multiple nodes and offer new high level API
        -   Changed name of the unique storage id for servers or controllers added to MatterServer to "uniqueStorageKey"
        -   Adjusted subscription callbacks to also provide the nodeId of the affected device reporting the changes to allow callbacks to be used generically when connecting to all nodes
        -   Introduces a node state information callback to inform about the connection status but also when the node structure changed (for bridges) or such.
    -   Breaking: Deprecated the option "mdnsAnnounceInterface" and replaced by "mdnsInterface" and now used to limit announcements and scanning to a specific interface
    -   Breaking: Makes sure that also nodes added to a MatterServer after it was started are also started to behave the same. "add" methods are now async.
    -   Feature: Enhanced CommissioningServer API and CommissioningController for improved practical usage
    -   Feature: Makes Port for CommissioningServer optional and add automatic port handling in MatterServer
    -   Feature: Allows removal of Controller or Server instances from Matter server, optionally with deleting the storage
    -   Enhance: Makes passcode and discriminator for CommissioningServer optional and randomly generate them if not provided
-   matter-node-shell.js
    -   Feature: Completely refactored and enhances shell to support commissioning, identify and many more new commands. See Readme, try it
-   matter-node.js-examples
    -   Breaking: Rename parameter -announceinterface to -netinterface and use for announcements and scanning

## 0.6.0 (2023-10-08)

-   Matter-Core functionality:
    -   Fix: Adjusted Event Priority definition to match to specs
    -   Fix: Adjusted Bleno and Noble to be optional Dependencies to allow building the Monorepo also when these are failing (e.g. on Windows)
    -   Fix: Added missing MDNS announcement expiry and allowed to announce fabrics and an open commissioning window in parallel
    -   Fix: Prevented crash when logging undefined/null values
    -   Feature: Implemented TimedInteractions for Write/Invoke request s as required by specs
    -   Feature: Added support for generic Response suppression if requested or needed for group communication
    -   Feature (orlenkoo) Implemented first OnOff Cluster Lighting feature command handlers (WIP)
    -   Feature: Also publishes matter-node.js packages as ESM in parallel to CJS
    -   Feature: Added clear method to the storage classes to allow factory reset of the storage
    -   Feature: Added ICAC (Intermediate CA Certificate) decoding
    -   Feature: Implemented Array chunking for DataReport messages to allow also bigger array structures to be sent
    -   Feature: Implemented Tag compression for DataReport messages (but disabled it because standard do not support it officially yet)
    -   Feature: Refactor complete commissioning logic (AdministratorCommissioning, GeneralCommissioning, OperationalCredentials clusters) to match to specs and implement main logics as defined
    -   Enhance: Memory footprint optimizations
    -   Enhance: Introduced building and building, running and test executions scripts to not use ts-node anymore and many more optimizations to test and build processes
    -   Enhance: ClusterFactory internally uses a simplified method of CLuster types that are compatible to the current ones but soon might replace them
    -   Enhance: Using longer response timeouts when Failsafe timer is active during commissioning (Controller)
    -   Enhance: Optimized Commissioning logic of Controller implementation regarding failsafe timers and network commissioning
    -   Enhance: Added timeout handing to the Message queue to prevent reading DataReports get stuck if device do not send anymore
    -   Enhance: Added support in StatusResponseError to also handle a cluster specific status code (for write and invoke)
    -   Enhance: Added init and destroy methods to the Cluster-handlers to allow to build proper cluster logics and also to free resources (e.g. stop timers on cluster destroy)
    -   Enhance: Re-Announce the device when a subscription was cancelled by a peer in order to have a fast reconnect of the peer
    -   Enhance: Adjusted MDNS implementation to be more near to MDNS specifications and also added performance optimizations
-   matter-node.js:
    -   Fix: (vilic) Enhancements for windows networking and tooling
-   matter.js API:
    -   Breaking: Move "disableIpv4" from CommissioningController/Server options to MatterServer to also consider it for MDNS scanning and broadcasting
    -   Breaking: Change MatterServer constructor second parameter to be an options object
    -   Breaking: Streamline Device API and rename onOff/isOnOff -> get/setOnOff
    -   Breaking: EndpointStructureLogger (method logEndpointStructure) was moved from util to device export!

## 0.5.0 (2023-08-22)

-   Matter-Core functionality:
    -   Breaking: Added support to allow to clearly model some more attribute types with internally different behaviour:
        -   Added types for WritableFabricScopedAttribute and OptionalWritableFabricScopedAttribute
        -   Added types for FixedAttribute and OptionalFixedAttribute
        -   Added FixedAttributeServer which only allows to "get" the value but not to set it
        -   Added FabricScopedAttributeServer which gets and sets the value based on the provided fabric
        -   Updated ClusterServerObj and ClusterClientObj typings to respect these Attribute types
        -   Updated all Cluster definitions that use such attribute types
    -   Breaking: Add Interface for Events which requires to define the supported events when creating a ClusterServer
    -   Breaking: Include Event support in InteractionClient which changes several Read/Subscribe method signatures or adds new methods
    -   Breaking: GeneralCommissioningServerHandler is now a function that takes configuration for setRegulatoryConfig handling
    -   Breaking: Types of specific clusters are no longer exported flat on main level. Cluster exports are now namespaces that include their types.
    -   Breaking: All collection files meant to be used for exports only are renamed to export.ts and should not be used for internal imports
    -   Breaking: Attribute listener methods renamed: addListener -> addValueSetListener, addMatterListener -> addValueChangeListener (also remove methods) to make it more clear what they do
    -   Breaking: Change from object style to Branded types for special Datatype objects (e.g. "new VendorId(0xFFF1)" -> "VendorId(0xFFF1)")
    -   Breaking: ClusterClient and ClusterServer classes were moved from "interaction" export to "cluster" export
    -   Breaking: Refactor the (low level) ClusterClient API to be more convenient to use with many optional fields for read/write/subscribe
    -   Breaking: Cluster\*Obj and the internal representation for more correct typings
    -   Breaking: The InteractionClient is no longer exchangeable in ClusterClient cases (because makes no sense and was never working)
    -   Feature: Enhance CommissioningServer options to also specify GeneralCommissioningServer details and settings
    -   Feature: Adjust RegulatoryConfig Handling in Device and Controller to match with specifications
    -   Feature: Endpoint Structures use custom-unique-id (from EndpointOptions)/uniqueStorageKey (from BasicInformationCluster)/serialNumber (from BasicInformationCluster)/ Index (in this order) to store and restore the endpoint ID in structures
    -   Feature: (@mahimamandhanaa) Add BTP (Bluetooth Transport Protocol) codec class for encoding and decoding of BTP messages
    -   Feature: Enhanced BitMap typing and Schemas to allow "Partially" provided Bitmaps by suppressing the "unset" bits
    -   Feature: Allow to define discoveryCapabilities structure when getting pairing code in CommissioningServer
    -   Feature: Added Bluetooth package (matter-node-ble.js) to allow to use Bluetooth as transport layer for initial commissioning. Implemented device side for now
    -   Feature: Global Attributes are also accessible in ClusterClient instances (e.g. to get the list of features of the cluster)
    -   Feature: Refactor Controller Commissioning process and add network commissioning support
    -   Feature: Correctly Handle FabricIndex fields for Read and Write requests
    -   Feature: Handle subscription errors and destroy session if failing more than 3 times
    -   Feature: Add full event support (Device and Controller) including triggering some default events automatically (startup, shutdown, reachabilityChanged, bootReason)
    -   Feature: Added support for dataVersionFiltering and eventFilters for read and subscribe requests for Device and Controllers
    -   Feature: Added more parameters to several InteractionClient methods to allow to configure more parameters of the requests
    -   Feature: Allows subscripts to be updated dynamically when the endpoint structure for bridges changes by adding or removing a device
    -   Feature: When used as Controller also "unknown" CLusters, Attributes, Events and DeviceTypes are generically parsed and supported and can be detected as unknown in code
    -   Feature: When used as controller the read data about supported attributes, events are considered when create Attribute/EventClient objects and can be differentiated by PresentAttributeClient/UnknownPresentAttributeClient class types
    -   Enhance: Device port in MDNSBroadcaster is now dynamically set and add UDC (User directed Commissioning) Announcements
    -   Enhance: Enhanced MessageCodec and check some more fields
    -   Enhance: Added possibility to define conditional cluster attribute/Command/event definitions and introduce runtime checking for these. Part of Cluster Structure rework still WIP
    -   Enhance: (@vves) Add Window Covering Cluster definition
    -   Enhance: Split up and corrected PowerSource and PressureMeasurement Cluster based on Matter 1.1 Specs
    -   Enhance: Detailed cluster data model and related logic
    -   Enhance: Generates all cluster definitions from Matter 1.1 specification and CHIP v1.1-branch automatically. This brings basic definition support for all clusters!
    -   Enhance: Makes sure Fabric-Scoped requests are handled correctly for read and subscriptions
    -   Enhance: All Errors thrown by the library are now derived from the MatterError class and split up into several subclasses
    -   Fix: Added missing PulseWidthModulationLevelControlCluster to AllCLusters
    -   Fix Typing of Commands in ClusterClient if no commands were present
    -   Fix: Fixes equality checks in Attribute servers to check deeper than just === (and introduce new util method isDeepEqual)
    -   Fix: Makes sure an error received from sending subscription seed data reports is not bubbling up and activate subscription after successful seeding
    -   Fix: Allows Node.js Buffer objects to be persisted to storage as a Uint8Arrays that they subclass
    -   Fix: Fixes a Subscription timer duplication issue and collect attribute changes within a 50ms window to reduce the number of subscription messages
    -   Fix: Returns correct Error-Status for Read-/Write-/Subscribe- and Invoke-Requests
    -   Fix: Fixes TLV Encoding for strings with UTF8 relevant characters
    -   Fix: Adjusted DataVersion handling to track version on ClusterInstance level as required by Specs. Stored values that might got invalid by this change are deleted and recreated on next change.
    -   Refactor: Refactor Endpoint structuring and determination to allow dynamic and updating structures
-   matter.js API:
    -   Breaking:
        -   Adjusted some constructors of the new API and remove the option to pass an array of clusters to be added initially because this was no longer compatible to the strong typing in some places. Use addClusterServer and addClusterClient methods
        -   Endpoint ID parameter got replaced by an EndpointOptions structure that also allows to define a custom unique ID for endpoint structuring
        -   Composed devices objects should only be used on an Aggregator
    -   Deprecation: The classes MatterDevice and MatterController are deprecated to be used externally to the library and will be removed in later versions.
    -   Feature: Enhance Storage system to allow to create subcontext stores to allow better separation of data
    -   Feature: Allow to also remove devices from Aggregators
    -   Feature: Optionally allow to define discovery capabilities when generating Pairing code
    -   Feature: Add methods to CommissioningServer/Controller class to get information on active sessions and commissioned fabrics
    -   Feature: Enhance CommissioningController to allow subscribing to all attributes and events directly on startup
-   Reference implementation/Examples:
    -   Breaking: The storage key structure got changed to allow multi node operations within one process. This requires to change the storage key structure and to migrate or reset the storage.
        -   Migration: prepend any storage key except Device._ and Controller._ with "0." in the filename
    -   Deprecation: The CLI Examples LegacyDeviceNode and LegacyControllerNode is removed in this version! Use the new variants please.
    -   Change: The default storage names now start with a "." at the beginning to allow to hide them in some file explorers and git.
    -   Change: Example script are moved to package matter-node.js-examples
    -   Feature: The Device example script got a new parameter -ble to also initialize the Bluetooth transport layer
    -   Feature: The Controller example script got a new parameter -ble to also initialize the Bluetooth transport layer
    -   Feature: The Controller example script got a new parameters -ble-\* to provide Wi-Fi/Thread network credentials to use for device commissioning
    -   Feature: Add stopping of the example scripts to allow clean shutdown and sending shutdown Event
    -   Feature: Add CLI parameter to define the loglevel and log format; default log format changed to ANSI when executed in a shell/tty
    -   Feature: Log the endpoint structure of the device/commissioned device on start
-   Misc:
    -   Added Specification links for Matter Specifications 1.1
    -   Optimize typing exports for node10 TS settings
    -   Add optional parameter to define a uniqueID used in serial number of examples
    -   Add WIP package matter-node-shell.js with the goal to offer a node.js based shell-based controller implementation
    -   Add new util class EndpointStructureLogger which logs all endpoint details

## 0.4.0 (2023-05-16)

-   Matter-Core functionality:
    -   Deprecation: The classes MatterDevice and MatterController are deprecated to be used externally to the library and will be removed in later versions.
    -   Deprecation: The CLI Examples LegacyDeviceNode and LegacyControllerNode will be removed in next version! Use the new variants please.
    -   Feature: Generate global Attributes attributeList, acceptedCommandList and generatedCommandList when generating cluster servers (when used with New API!)
    -   Feature: (@digitaldan) Added decoding of Pairingcodes to determine discriminator and pin for Controller usage
    -   Feature: Provide the Endpoint as data field for command Handlers to allow to access the endpoint data and other clusters on that endpoint if needed
    -   Feature: Add Implementations of Scenes and Groups-Clusters (still to be tested with Controllers in depth!)
    -   Feature: Add ClusterExtend to allow building Feature-based conditional cluster definitions (and do that for OnOff/Network-Commissioning)
    -   Feature: Refactored Endpoint/Fabric aware Attributes with Getter functions to use Endpoint instance
    -   Feature: Added automatic API documentation generation (not included in npm package but can be build locally using npm run build-doc)
    -   Feature: Improved Command Invoke Logging
    -   Adjustment: Do not send empty arrays for empty subscription messages to further shorten the payload
    -   Fix: Respond with Unsupported Command when a unknown command is received and log the error
    -   Fix: Increase the array maximum size according to specs
    -   Fix: Fixed internal TlvTag representation to allow also decoding of the internal object format of a Tlv stream
    -   Fix: Adjust internal tag encoding to not use {} when empty
-   matter.js API:
    -   Feature: Introduce new High level API, see [API.md](./packages/matter.js/API.md) for details!
    -   Breaking: Move DeviceTypes.ts from common to device directory and rename DEVICE to "DeviceTypes"
    -   Breaking: ClusterClient interface names changed to get/set/subscribeNAMEAttribute to prevent overlapping with commands
    -   Breaking: Revamp internal APIs and convert ClusterServer into an object approach to allow dynamic methods to be defined for get/set/subscribe and streamline the API between ClusterClient and ClusterServer
    -   Feature: Introduce NamedHandler util class for an event style typed and named handler/callback approach
    -   Feature: Use NamedHandler as commandHandler to forward command calls like identify to the Device classes and testEvenTriggered for commissionable node class
    -   Feature: Add constructor value to hand over initial values of the onoff Cluster when initialing the default cluster
    -   Feature: make sure BridgedBasicInformation cluster is always set when adding a bridged device and no data parameters were provided
    -   Feature: (@lauckhart) Enhance Logging framework to also allow ANSI and HTML colored output and added some features, details see #129
-   matter-node.js:
    -   Breaking: Remove the exposed legacy API classes (MatterDevice/MatterController) and legacy examples from the exported lists
    -   Feature: Autoregister Crypto, Time and Network in their Node.js variants when including packages from @project-chip/matter-node.js root package but only if not yet registered (so can be overridden by the developer)
    -   Examples/Reference implementations:
        -   The reference implementations are moved to example directory and details moved into own [README.md](./packages/matter-node.js-examples/README.md) file
        -   the "npm run matter" command got renamed to "npm run matter-device" (same for binary usage
        -   Add hints for all imports in the examples to show what the corresponding "matter-node.js" import would be (because they cannot be used directly for build reasons)
        -   Added the "npm run matter-\*" commands also to the base package.json
        -   Added parameter -clearstorage to start with an empty storage

## 0.3.0 (2023-05-03)

-   Initial release of matter.js and matter-node.js packages after the code merge
-   From now on we will add a changelog for each release

## < 0.3.0

-   Releases of matter.js with initial Logic<|MERGE_RESOLUTION|>--- conflicted
+++ resolved
@@ -34,13 +34,6 @@
     -   Low-level Matter logic previously defined in `@project-chip/matter.js` now resides in `@matter.js/protocol`.  This includes network communication, fabric management and cluster invocation, read/write, events, etc.
     -   BREAKING: Various types that were previously specialized with template parameters are no longer generic.  This should be largely transparent to API consumers.  Compatibility exports still support the generic parameters in some, but not all, cases.
 
-<<<<<<< HEAD
--   matter.js-protocol:
-    -   Limits the number of parallel exchanges to 5 
-
--   matter.js-nodejs:
-    -   Node specialization is moved to matter.js-nodejs.  matter-node.js remains as a compatibility import.
-=======
 -   @matter.js/node:
     -   The high-level APIs previously defined in `@project-chip/matter.js` now reside in `@matter.js/node`.  The Node API includes node management, behavior definitions and endpoint definitions
     -   We export behaviors under `@matter.js/node/behaviors` or individually (e.g. `@matter.js/node/behaviors/on-off`)
@@ -48,11 +41,13 @@
 
 -   @matter.js/nodejs:
     -   Node.js specialization is moved here.  `@project-chip/matter-node.js` remains as a compatibility import.
->>>>>>> ef3610fd
     -   BREAKING: The previously deprecated re-exports in matter-node.js from matter.js are removed.
 
 -   @matter.js/nodejs-ble
     -   The BLE specialization for Node.js is moved here.  `@project-chip/matter-node-ble.js` remains as a compatibility import.
+
+-   matter.js-protocol:
+    -   Limits the number of parallel exchanges to 5
 
 -   @matter.js/main:
     -   This package is a new "one-and-done" dependency for applications.  It automatically loads platform specialization and reexports pacakages above as appropriate
