--- conflicted
+++ resolved
@@ -5,11 +5,6 @@
 
 ## 0.5.0 (WIP)
 * Matter-Core functionality:
-<<<<<<< HEAD
-  * Deprecation: The classes MatterDevice and MatterController are deprecated to be used externally to the library and will be removed in later versions.
-  * Deprecation: The CLI Examples LegacyDeviceNode and LegacyControllerNode will be removed in next version! Use the new variants please.
-  * Fix: Make sure an error received from sending subscription seed data reports is not bubbling up and activate subscription after successful seeding
-=======
   * Breaking: Added support to allow to clearly model some more attribute types with internally different behaviour:
     * Added types for WritableFabricScopedAttribute and OptionalWritableFabricScopedAttribute
     * Added types for FixedAttribute and OptionalFixedAttribute
@@ -21,12 +16,13 @@
   * Fix: Added missing PulseWidthModulationLevelControlCluster to AllCLusters
   * Fix Typing of Commands in ClusterClient if no commands were present
   * Fix: Fix equality checks in Attribute servers to check deeper then just === (and introduce new util method isDeepEqual)
+  * Fix: Make sure an error received from sending subscription seed data reports is not bubbling up and activate subscription after successful seeding
 * matter.js API:
-  * Breaking: Remove the Legacy API classes from examples and also do not export them anymore. use the new API please!
   * Breaking: Adjusted some constructors of the new API and remove the option to pass an array of clusters to be added initially because this was no longer compatible to the strong typing in some places. Use addClusterServer and addClusterClient methods
+  * Deprecation: The classes MatterDevice and MatterController are deprecated to be used externally to the library and will be removed in later versions.
+  * Deprecation: The CLI Examples LegacyDeviceNode and LegacyControllerNode will be removed in next version! Use the new variants please.
 * Misc:
   * Added Specification links for Matter Specifications 1.1
->>>>>>> 0af42330
 
 ## 0.4.0 (2023-05-16)
 * Matter-Core functionality:
