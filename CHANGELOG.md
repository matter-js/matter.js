# Changelog for matter.js

This page shows a detailed overview of the changes between versions without the need to look into code, especially to see relevant changes while interfaces and features are still in flux.

The main work (all changes without a GitHub username in brackets in the below list) is done by the core team of this project completely in their free time (see their individual profiles for sponsoring options): @Apollon77, @lauckhart, @turon and @mfucci

<!--
	Placeholder for the next version (at the beginning of the line):
	## __WORK IN PROGRESS__
-->

## __WORK IN PROGRESS__

<<<<<<< HEAD
-   @project-chip/matter.js
    - Breaking: Reduced exports to the relevant one for Controller usage. Please move for @matter/main for the rest.
    - Breaking: Remove the Legacy Device building API. Please use the new SeverNode based API which is more flexible and powerful.

-   @project-chip/* packages (beside above)
    - Breaking: Packages are removed! Please use the new packages under @matter/* if needed
=======
-   @matter/protocol
    - Feature: Supporting Matter 1.4

-   @matter/types
    - Feature: Supporting Matter 1.4
>>>>>>> d4a7592a

### 0.12.5 (2025-03-02)

-   @matter/node
    - Fix: Fixed edge cases where subscriptions were not persisted correctly

### 0.12.4 (2025-02-26)

-   @matter/general
    - Adjustment: Do not accept listeners on read-only transactions
    - Enhancement: Only report locks for slow async transactions in logs
    - Enhancement: Do not report Read transactions anymore in logs

-   @matter/node
    - Feature: Added Persisted Subscriptions to try to reestablish subscriptions after a restart, enabled by default
    - Enhancement: Added caching for generated ClusterType and ClusterBehavior classes
    - Enhancement: Added preparations for optimized node read handling

-   @matter/protocol
    - Feature: Allows to re-establish subscriptions after a restart
    - Enhancement: Optimized Report Data message chunking 
    - Fix: Handles errors when setting fabric label during commissioning as non-critical for the commissioning flow
    - Fix: Ensure to use persisted CaseAdminTags when re-establishing a CASE session from the device side
    - Fix: Fixed another place with a Noc/ICA Fabric-ID validation issue
    - Fix: Fixes Session and Channel deletion in some cases
    - Fix: Properly handle read requests with no attributes and events and just return an empty result

-   @project-chip/matter.js
    - Cleanup: Deprecated some methods fof the CommissioningController and pairedNode to better define the best practice interfaces to use

### 0.12.3 (2025-02-05)

-   @matter/protocol
    - Fix: Reduced some over-exact certificate validation to unblock Aqara commissioning
    - Fix: Prevented issues where closing subscriptions could block the session closing or establishing new subscriptions
    - Fix: Prevented to establish new exchanges while shutting down Exchange Manager

## 0.12.2 (2025-02-01)

-   @matter/node
    - Enhancement: Added support to check all device types of an endpoint against ACL definition and not only primary one
    - Enhancement: Optimized data handling for subscriptions by reading them endpoint wise to optimize memory usage and to reuse the used context
    - Adjustment: Refactored ACL logic to just get relevant endpoint information instead a whole EndpointInterface

-   @matter/nodejs
    - Fix: Added Workaround for IP family confusion in Node.js 18.0.0 till 18.3.0 

-   @matter/protocol
    - Enhancement: Optimized sending of DataReports to stream the read data to the encoder when needed to reduce memory usage
    - Adjustment: Moved the handling to set the fabric label during commissioning to after commissioningComplete to work around a Tasmota-Matter bug

## 0.12.1 (2025-01-25)

-   @matter/protocol
    - Adjustment: For subscriptions we now trigger event listeners before attribute listeners
    - Fix: Added force closing of exchanges on shutdown of the node

-   @project-chip/matter.js
    - Fix: Allows more cases when checking if a device is battery powered to address real world devices

## 0.12.0 (2025-01-23)

-   @matter/general
    - Enhancement: Limits MDNS expires just to te relevant operational records when removing a fabric

-   @matter/model
    - Feature: The constraint evaluator now supports simple mathematical expressions
    - Feature: The constraint evaluator now supports limits on the number of Unicode codepoints in a string
    - Feature: Default values may now be a reference to another field

-   @matter/node
    - Feature: Constraint and conformance expressions may now reference values by name in any owner of a constrained value
    - Enhancement: Each new PASE session now automatically arms the failsafe timer for 60s as required by specs
    - Enhancement: Optimizes Node shutdown logic to close sessions and subscriptions before shutting down the network
    - Fix: Fixes withBehaviors() method on endpoints

-   @matter/nodejs
    - Breaking: Also the Sync Storage classes mainly used in legacy API now have an async close method!
    - Fix: Converts commissioning.fabrics into dynamically generated property to ensure it is up to date when accessed

-   @matter/nodejs-ble
    - Enhancement: Restructures BLE connection handling to improve reliability and eliminate hanging commissioning processes
    - Fix: Adds support for advanced manufacturer data on Windows (Noble update)
    - Fix: Added workaround for Noble on Windows to prevent discovery issues
    - Fix: Considers formerly discovered devices as outdated when new discovery is started
    
-   @matter/protocol
    - Feature: Reworks Event server handling and optionally allow Non-Volatile event storage (currently mainly used in tests)
    - Enhancement: Adds a too-fast-resubmission guard for Unicast MDNS messages
    - Enhancement: Optimized Logging for messages in various places
    - Enhancement: Added support for concurrent and non-concurrent commissioning flows
    - Enhancement: Re-arms the failsafe timer in commissioning flows before steps that could take longer and during operative reconnection
    - Enhancement: Stores Matter relevant MDNS host information to faster reuse when new SRV announcements come in
    - Fix: Corrects some Batch invoke checks and logic
    - Fix: Fixes MDNS discovery duration for retransmission cases to be 5s
    - Fix: Processes all TXT/SRV records in MDNS messages and optimized the processing
    - Fix: Prevents multi message interactions from trying to continue on new exchange
    - Fix: Fixes the timed node polling during discovery
    - Fix: Fixes commissionable devices discovery with timeout
    - Fix: Restores the possibility to cancel a (continuous) discovery for commissionable devices
    - Fix: Fixes enablement of MDNS broadcasts when BLE commissioning is used
  
- @project-chip/matter.js
    - Feature: (Breaking) Added Fabric Label for Controller as required property to initialize the Controller
        including setting the Fabric Label when commissioning and validating and updating the Fabric Label on
        connection
    - Feature: Added autoConnect property to node connection options to allow to not automatically connect to a node when PairedNode instance is created. Also introduces a non-blocking PairedNode.connect() method to connect to a node
    - Feature: Added CommissioningController.getNode() method to get a PairedNode instance for a node by its node ID without a direct connection
    - Feature: Allows to update the Fabric Label during controller runtime using `updateFabricLabel()` on CommissioningController
    - Enhancement: Improves Reconnection Handling for devices that use persisted subscriptions
    - Enhancement: Use data type definitions from Model for Controller Device type definitions
    - Enhancement: Added `remove*Listener()` to ClusterClient objects to remove listeners added with `add*Listener()` or `subscribe*()` (The subscription is not cleared!)
    - Fix: When a paired node gets disconnected (or decommissioned) invalidate subscription handlers to prevent reconnection tries

## 0.11.9 (2024-12-11)

-   @matter/node
    - BREAKING: WindowCovering: supportsCalibration is moved from state property to an internal property
    - Enhancement: Enhances the number assertations to only allow finite numbers
    - Enhancement: WindowCovering: Adds an internal property to disable the operational state and value management by the default implementation to allow device to handle this themselves
    - Enhancement: EventsBehavior allows for configuration of event buffering
    - Enhancement: Matter protocol initialization now runs independently of and after behavior initialization, giving behaviors more flexibility in participating in protocol setup
    - Fix: ColorControl: Do not try to convert color mode details if they are not defined
    - Fix: ColorControl: colorMode attribute needs to be defined if HS feature is not used because the default value 0 is else invalid

-   @matter/protocol
    - Fix: Also retry next discovered address when a Channel establishment error for PASE occurs
    - Fix: Optimizes MDNS cache handling to prevent too early cache invalidation

-   @matter/types
    - Enhancement: Deprecated fields are now also usable and just flagged as deprecated on generated code
    - Enhancement: Removes default value from attribute ColorMode of ColorControl cluster because feature specific enum value was used

-   @project-chip/matter.js
    - BREAKING: In `ContentLauncher` cluster `ParameterEnum` is renamed to `Parameter` and `Parameter` is renamed to `ParameterStruct`
    - Feature: Introduces PairedNode#triggerReconnect() method to trigger a reconnection
    - Enhancement: Considers a node in reconnection state that should be decommissioned as already factory reset
    - Enhancement: Optimizes reconnection handling in Controller API
    - Fix: Do not try to convert color mode details if they are not defined
    - Fix: Clusters generated for extensions of base clusters such as Alarm Base and Mode Base now include full details of extended types; in particular extended enums such as Mode Tag were previously insufficiently defined

-   @matter/model
    - BREAKING: `ClusterModel` and `ValueModel` properties `members`, `activeMembers` and `conformantMembers` are removed; use `Scope#membersOf` instead
    - Feature: New `Scope` component analyzes scope of a model, caches analysis results, and implements algorithms that require analysis to perform efficiently
    - Enhancement: Models that define datatypes now inherit from common `ScopeModel` base class
    - Fix: Extended enums and other types now report the full set of members via `Scope#membersOf`

-   @matter/protocol
    - Feature: The algorithm that chooses event occurrences to discard when the buffer overflows is now smarter and configurable
    - Feature: Event occurrence buffering now offers optional persistence

-   @matter/testing
    - Feature: New test harness supports simplified management of Matter certification tests
    - Feature: Build system for lightweight (relatively speaking) Docker image with chip-tool and CHIP certification tests available at https://github.com/matter-js/matter.js-chip

## 0.11.8 (2024-11-29)

-   @matter/protocol
    - Fix: Correctly parse DataReports with duplicate non-Array data entries

-   @matter/node
    - Fix: Ensures to completely remove all stored endpoint data when endpoint is deleted 

-   Matter cluster definitions and implementations
    - Fix: Fixes LevelControl cluster extension point definitions and adds a missing parameter

## 0.11.7 (2024-11-28)

-   @matter/node
    - Fix: Fixes race condition that can partially destroy ACL entries when concurrent writes happen in parallel to ACL writes

## 0.11.6 (2024-11-27)

-   @matter/general
    - Fix: Fixes a potential recursion in parsing DnsQNames

-   @matter/nodejs
    - Fix: Fixes a typo and crash case on network closing when ending the matter.js process

-   @matter/protocol
    - Fix: Adds missing subscription update when endpoint structure changes

-   @matter/types
    - Fix: Do not use revisions of 0 for Unknown fallbacks

## 0.11.5 (2024-11-25)

-   @matter/create
    - Feature: Added command line option "--verbose" to enable informational NPM messages during initialization
    - Feature: Added template "contributor" to bootstrap dev environment for working on matter.js itself

-   @matter/node
    - Enhancement: The `with` functions on endpoint and cluster behavior types now alias to `withBehaviors` and `withFeatures` respectively to make their function more explicit
    - Enhancement: Endpoints now ignore persisted values for clusters when features change across restarts.  This allows for startup when persisted values become invalid due to conformance rules
    - Fix: Triggers CommissioningServer#initiateCommissioning when server restarts outside of factory reset
    - Fix: Ensures to initialize all known endpoint numbers to prevent dpuplicate number assignment edge cases

-   @matter/nodejs
    - Feature: New export @matter/nodejs/config allows for fine-grained configuration of Node.js bootstrap logic
    - Fix: Restores backward compatibility to sync storages from matter.js <0.11 in case ideas used special characters (uncommon)

-   @matter/protocol
    - Fix: Corrects the DataVersion Filter shortening logic to ensure maximum message size is not exceeded 

-   @matter/tools
    - Multi-project test runs now use a single process to improve performance

-   Matter cluster definitions and implementations
    - Enhancement: Removes default value from attribute ControlSequenceOfOperation of Thermostat cluster because feature specific enum value was used
    - Fix: Reverts MoveToLevel workaround from 0.11.4
    - Fix: ColorControl: Round calculated Kelvin values when calculated from Mireds
    - Fix: GeneralDiagnostics: Network interface names are now correctly shortened to 32 characters

-   matter.js git repository
    - Feature: We've added project configuration for VS code including recommended extensions, code snippets and launch configurations

## 0.11.4 (2024-11-07)

-   Matter cluster definitions and implementations
    - Fix: Adjusted levelControl cluster command MoveToLevel implementation to temporarily declare optionsMask/optionsOverride fields optional

### 0.11.3 (2024-11-06)

-   @matter/nodejs
    - Fix: The MaybeAsyncStorage class close method is not async
    - Fix: Makes sure that the Async storage waits that all writes are finished in some cases

-   @matter/nodejs-ble
    - Fix: When BLE scanning was not started we also do not need to stop it (and risk blocking issues)

-   @project-chip/matter-node.js
    - Fix invalid import for compat package

## 0.11.2 (2024-11-02)

-   @matter/node
    - Feature: Automatically lock behavior state on invoke
    - Fix: Ensures to fully load the Descriptor cluster before adding additional device types 

-   @project-chip/matter.js
    - Fix: Fixes some compatibility re-exports that got screwed up since 0.11.0

## 0.11.1 (2024-10-31)

-   @matter/create
    - Fix: Project generator includes all required dependencies for controller and complex devices
    - Feature: Project generator now includes .gitignore and VS Code launch configuration

## 0.11.0 (2024-10-29)

-   IMPORTANT: As of 0.10.0 the @project-chip/matter.js module has grown quite large.  This release includes major refactoring that moves functional areas into independent NPM packages under the "@matter" org.  We have added exports to maintain backwards compatibility but these are not exhaustive.  In some cases you may need to update imports to reference new code locations.

-   Cross-module changes
    -   Info: Matter.js now uses aliases via `package.json` "imports" field.  This is an internal change that simplifies imports but should not affect consumers
    -   Info: Previously we used a mix of snake-case and CamelCase for sub-package exports.  We have now standardized on snake case.  Compatibility packages (see below) continue to support the original module names

-   @matter/general:
    -   Info: General functionality that is not Matter specific previously resided in `@project-chip/matter.js`.  It now lives in `@matter/general`
    -   BREAKING: The "ByteArray" type is removed, replaced with native-JS Uint8Array and a small collection of utility functions in the "Bytes" namespace
    -   Feature: The default "Time" implementation is now fully functional across all standard JS runtimes
    -   Enhancement: Network transports can now self select which the protocols and addresses they support
    -   Feature: A new `ObserverGroup` class simplifies binding management for multiple observables
    -   Feature: Introduced a new Async Disk key/Value-Storage compatible with the sync one driven by node-localstorage and uses it by default in new API and controller instances

-   @matter/main:
    -   Info: This package is a new "one-and-done" dependency for applications.  It automatically loads platform specialization and reexports packages above as appropriate

-   @matter/model:
    -   Info: The Matter object model previously exported as `@project-chip/matter.js/model` now resides in `@matter/model`
    -   Info: Individual elements exported by name are now models (fully functional classes) rather than elements (raw JSON data).  This should be backwards compatible but makes them more useful operationally

-   @matter/node:
    -   Info: The high-level APIs previously defined in `@project-chip/matter.js` now reside in `@matter/node`.  The Node API includes node management, behavior definitions and endpoint definitions
    -   Info: We export behaviors under `@matter/node/behaviors` or individually (e.g. `@matter/node/behaviors/on-off`)
    -   Info: We export device type definitions for system endpoints and devices under `@matter/node/endpoints` and `@matter/node/devices` respectively.  You may also import these via index or individually

-   @matter/nodejs:
    -   Info: Node.js specialization is moved here.  `@project-chip/matter-node.js` remains as a compatibility import.
    -   BREAKING: The previously deprecated re-exports in matter-node.js from matter.js are removed.

-   @matter/nodejs-ble
    -   Info: The BLE specialization for Node.js is moved here.  `@project-chip/matter-node-ble.js` remains as a compatibility import.
    -   Info: The noble and bleno dependencies got updated to also support Ubuntu 24

-   @matter/nodejs-shell:
    -   Breaking: The Shell Storage was moved to the new approach.  Please use "--legacyStorage" on startup to connect with the old storage to get into your old shell history and commissioned devices.  Storage migration guide see in the [README.md](./packages/nodejs-shell/README.md#matterjs-v011-storage-adjustment).
    -   Feature: Added new shell command "tlv" with TLV decoding and structure logging tooling  
    -   Enhancement: Added option to specify if attributes are loaded from remote or locally
    -   Enhancement: The shell now saves a 100 history of commands and restores this on startup
    -   Enhancement: Add a "nodes status" command to show the status of all nodes

-   @matter/protocol:
    -   Info: Low-level Matter logic previously defined in `@project-chip/matter.js` now resides in `@matter/protocol`.  This includes network communication, fabric management and cluster invocation, read/write, events, etc.
    -   BREAKING: Various types that were previously specialized with template parameters are no longer generic.  This should be largely transparent to API consumers.  Compatibility exports still support the generic parameters in some, but not all, cases.
    -   BREAKING: We have done some reorganization of lower-level implementation classes to improve implementation flexibility.  You probably do not use these classes directly so will be unaffected.
    -   Feature: New functional components including `DeviceCommissioner`, `DeviceAdvertiser`, `NodeFinder` and `Subscription` now perform functions that previously were in the (deprecated) MatterDevice class
    -   Enhancement: To simplify low-level configuration, many components in the protocol module now optionally retrieve dependencies from an Environment
    -   Enhancement: Limits the number of parallel exchanges to 5
    -   Enhancement: Uses the session timing details to calculate the timeout for subscription messages when received as client additionally to the subscription maxInterval
    -   Enhancement: Internal restructuring of Controller logic and setup. Introducing "peers" (commissioned node on a shared fabric)
    -   Fix: When subscribing with keepSubscriptions === false the existing subscriptions need to be removed earlier in the flow
    -   Fix: Clear resumption records also when fabric gets updated or deleted

-   @matter/types:
    -   Info: Various definitions previously defined in `@project-chip/matter.js` now reside in `@matter/types`.  This includes most TLV structures, cluster definitions, and various support types
    -   Info: Clusters are not exported in `@project-chip/matter.js`.  You can import via `@project-chip/types/clusters` or individually (e.g. `@project-chip/types/clusters/window-covering`)

-   @matter/examples:
    -   Enhancement: Adds a new example to show a PlugIn-Socket with Energy and Power measurement 

-   @matter/cli-tool:
    -   Feature: This new package offers a specialized JS environment for interacting with Matter and matter.js
    -   The "matter" command supports standard JS syntax and a "shell" style syntax that emulates common shell commands
    -   The virtual filesystem exposed by the tool allows you to navigate matter.js's packages and active subsystems
    -   This is an alpha feature.  We'll add command line control and additional functionality over time

-   @matter/create
    -   Feature: This new package bootstraps matter.js-based projects.
    -   For usage run `npm init @matter help` anywhere you have Node.js installed

-   Matter-Core functionality:
    -   Enhancement: Allow to discover VendorId + ProductId together optionally

-   matter.js clusters:
    -   Adds convenience helper method for ElectricalEnergyMeasurement cluster (usage see new example MeasuredSocketDevice) to set measurements and also trigger the needed events when imported and exported values changed in the measurement and events are required by specification
    
-   matter.js Controller API:
    -   Breaking: PairedNode instances are now created and directly returned also when the node is not et connected. This do not block code flows anymore for offline devices
    -   Breaking: Because of this  "getConnectedNode()" got renamed to "getPairedNode()"
    -   Breaking: "nodeState" property on PairedNode got renamed to "state"
    -   Breaking: Removed SupportedEventClient and UnknownSupportedEventClient and replaced by EventClient because EventList is provisional and was removed now (was not working for many devices anyway)
    -   Breaking: Removed ClusterClient methods isEventSupported and isEventSupportedByName because event lists are no longer available
    -   Deprecation: The attributeChangedCallback, eventTriggeredCallback and nodeStateChangedCallbacks are deprecated and replaced by new events "attributeChanged", "eventTriggered" and "stateChanged", "structureChanged" and "decommissioned" on PairedNode
    -   Feature: Some more data (like Network interfaces, PowerSources, Thread details) are collected and used when connecting to the nodes
    -   Feature: Based on device type the minimum and maximum subscription interval is now automatically set based on certain best practices. When multiple nodes are subscribed all Thread based devices are initialized by a "4 in parallel queue" to limit the used thread bandwidth.
    -   Feature: Subscribed attribute data are cached for each node and used on reconnects by utilizing dataVersionFilters on read and subscribes to reduce bandwidth on reconnects. The data are no (yet) persisted, so after Controller restart the data are collected anew.
    -   Feature: Low level InteractionClient API allows to enrich the attribute data that are not returned because of dataVersionFilters.
    -   Feature: Properly announces the controller node on start for devices to find the controller if needed and to utilize persisted subscriptions on device side 
    -   Enhancement: Only recreate PairedNode internal objects when structure really changed also on reconnects.
    -   Enhancement: Utilize more information (beside partList changes now also feature, serverList, attributeList, generatedCommandLists) as structure change to reinitialize objects.
    -   Enhancement: Huge refactoring in internal logic, optimized reconnection and rediscovery

## 0.10.7 (2024-11-07)

-   Matter cluster definitions and implementations
    - Fix: (Backport from 0.11.4) Adjusted levelControl cluster command MoveToLevel implementation to temporarily declare optionsMask/optionsOverride fields optional

## 0.10.6 (2024-09-21)

-   Matter-Core functionality:
    -   Fix: Excludes subscription based attribute change reads from acl check in all cases

## 0.10.5 (2024-09-20)

-   Matter-Core functionality:
    -   Enhancement: Added some more logging for sessions and ACL failures

## 0.10.4 (2024-09-16)

-   matter.js API:
    -   Fix: Prevent trying to access PowerTopology attribute which is not always present
    -   Fix: Always add the endpoint device types first to the device type list

## 0.10.3 (2024-09-15)

-   Matter-Core functionality:
    -   Fix: Fixes channel cleanup
    -   Fix: Fixes Subscription error handling

## 0.10.1 (2024-09-08)

-   Matter-Core functionality:
    -   Enhancement: Added an "expected processing time" for interactions to be executed by the peer
    -   Enhancement: Added additional wait time after last resubmission was done to allow a full resubmission cycle from the peer
    -   Enhancement: Optimized PASE/CASE message timing comparable to chip sdk (expects e.g. 30s processing time for crypto related calls)
    -   Fix: Optimized exchange handling for cases where retransmissions were all sent but no ack was received
    -   Fix: Makes sure that Retransmissions happen in all error cases
-   matter.js New API:
    -   Fix: Optimized some special cases in the ColorControl cluster default implementation
-   matter.js Controller API:
    -   Breaking: Adjusted some method signatures slightly (e.g. connect()) to summarize singe parameters into an options object
    -   Enhancement: Restructured Paired Node connection handling to make sure NodeStatus is correct and commands return in case of error. Reconnections are handled in the background.
    -   Enhancement: Takes over new connection options when a node is connected again after disconnect with different options

## 0.10.0 (2024-08-31)

-   IMPORTANT: This release upgrades Matter support from Matter 1.1 to the latest release, Matter 1.3.0.1. This includes BREAKING CHANGES in a number of areas due to specification changes and some improvements in how we define datatypes. For the most part these changes are transparent because they involve low-level APIs, implicit type names, or Matter features that were never adopted elsewhere. However, some small code changes may be necessary depending on how you use Matter.js.

-   Matter.js Parser and Code generator:
    -   Feature: We now generate all Matter datatypes and elements. This includes some we defined by hand previously and those introduced by the Matter 1.2 and Matter 1.3 specifications.
    -   Feature: We now generate some datatypes that are not officially global or part of a specific cluster but are nevertheless defined in Matter specifications.
    -   Enhancement: Expanded dialect for conformance, constraint and "other quality" DSLs.
    -   Enhancement: Includes numerous code generation improvements.
-   Matter.js Matter Definition, Clusters, Schemas and Device-Types (independent of the used API)
    -   Breaking: Cluster revisions have increased and there are new mandatory elements for a few clusters. We have implemented these in places where we provide non-skeletal cluster implementations.
    -   Breaking: Previously we generated redundant definitions for struct, enum and bitmap types in *Interface.ts and *Cluster.ts files. We've eliminated those in the interface files.
    -   Breaking: Previously we generated redundant TLV and types for datatypes used by multiple clusters. We now only provide these types in their canonical location (globally or in the `ClusterName` namespace for the base cluster).
    -   Breaking: Some datatype names have changed to align with changes in the Matter specification and to make names more logical.
    -   Breaking: We've removed a few deprecated definitions for unused Matter elements such as the Scenes cluster.
    -   Breaking: Globals.ts previously defined core datatypes for the Matter object model. These are now generated and individually importable.
    -   Breaking: We've removed a few old draft datatypes defined in [connectedhomeip](https://github.com/project-chip/connectedhomeip) that were abandoned, renamed or are still "draft" as of Matter 1.3.
    -   Breaking: Some types related to ClusterServer are simplified.  This should be largely transparent but the template arguments are slightly different
    -   Feature: Adds all elements (clusters, attributes, events, commands, device types and datatypes) introduced in Matter 1.2 and Matter 1.3.
    -   Feature: Adds all Standard Namespaces defined by Matter 1.3 
-   Matter-Core functionality:
    -   Breaking: Removes the discovery capability "softAccessPoint" as it was removed from the Matter specification
    -   Breaking: Matter.js now requires node.js 18+
    -   Breaking: We now target ES 2022 for transpiled output.  We have not adopted new language features but this does mean that we generate true class properties now
    -   Breaking: We've removed the APIs `tryCatch` and `tryCatchAsync`.  These were used internally -- not part of any Matter related API -- but were exported
    -   Feature: Increase Data Model revision to 17 (introduced by Matter 1.2)
    -   Feature: Added Base64 encoding/decoding support to ByteArray
    -   Feature: Added WildcardPathFlagsBitmap to Attribute expansion for read/subscribe Interactions
    -   Feature: Added Matter 1.3 session params
    -   Feature: Added support for Multi-Invokes for Matter 1.3 (default for now are 10 invokes till we have a better value)
    -   Enhancement: Update Session parameters in PASE/CASE to match Matter 1.3 specification
    -   Enhancement: Removes TCP and ICD TXT records from MDNS responses because both currently not supported and optional to reduce the size of the MDNS responses
    -   Enhancement: Adds encoding and decoding of custom TlvData in QR-Codes including extensible Schema support for the defined Matter fields
    -   Enhancement: Optimizes Read and Subscribe handling for clients/controller to better match with specification
    -   Enhancement: Adds encoding/decoding support for multiple device information in one QR-Code
    -   Enhancement: Makes processing of manual Pairing codes more robust directly on decoding level
    -   Enhancement: Refactored Message size handling to dynamically calculate payload size based on transport capabilities
    -   Enhancement: Refactored and cleanup CASE and PASE and corrected handling in some places
    -   Enhancement: Added BTP Idle timeout as defined in Matter specification
    -   Enhancement: Enhanced default implementation of GeneralDiagnostics cluster with new convenience methods
    -   Enhancement: Many more protocol and functionality syncs with matter specification 1.3
    -   Enhancement: The Network methods that handles NetworkInterfaces are now "MaybePromise" to allow async implementations
    -   Enhancement/Fix: Several fixes and optimizations in Session and Message Exchange handling
    -   Enhancement/Fix: Adjusted MRP behavior with chip and only use/expect MRP ion unreliable channels (UDP). Fixes BLE commissioning
    -   Fix: Adjusted ValidationErrors to be more specific if they should return "InvalidAction" ot "ConstraintError".
    -   Fix: Adjusted some returned errors to be more specific and to the specification (e.g. InvalidAction instead of Failure)
    -   Fix: Fixed StandaloneAck handling to use an outstanding ack number as piggybacked ack number
    -   Fix: Makes sure subscription maxInterval cannot exceed the matter defined maximum of 60mins
    -   Fix: Synced attMtu handling with chip to always use MTU-3 bytes for BLE connections
-   matter.js API:
    -   Breaking: Node.start() is now asynchronous and returns when the node is online. This is only breaking in that lack of await will result in an unhandled rejection. Node.bringOnline() is deprecated.
    -   Feature: Adds default implementations for i18n clusters including Localization, Time Format Localization and Unit Localization.
    -   Feature: Adds interactionBegin and interactionEnd events for ClusterBehaviors to demarcate online interactions that mutate state.
    -   Feature: Any state value defined with schema is now configurable via the environment.
    -   Feature: You may now mark endpoints as "non-essential" to prevent errors from incapacitating a node.
    -   Feature: Utility device types are added automatically to the endpoints when the relevant clusters (like PowerSource or ElectricalSensor) are existing on the endpoint
    -   Feature: Adds DescriptorServer#addTag to make adding tags more convenient
    -   Feature: Modifies DescriptorServer#addDeviceType to accept device type name to simplify avoidance of cyclical dependencies
    -   Enhancement: Various Endpoint methods throw the root cause when there is an error rather than logging the root cause and throwing a less descriptive error.
    -   Enhancement: Explicitly defines DescriptorServer as an endpoint requirement so attributes are configurable in TS directly
-   matter.js Controller API:
    -   Breaking: commissionNode() in CommissioningController now returns the Node-ID and not the PairedNode instance.
    -   Breaking: AttributeClient now throws an exception when an attribute should be subscribed which is not reporting updates via subscriptions
    -   Feature: Adds PaseCommissioner to allow to execute the initial (PASE based) commissioning process separately from the operational completion of the commissioning process, also allowed to be BLE only.
    -   Feature: Allows to complete the commissioning process for a node where this process was started by a PASE commissioner
    -   Feature: Allows to commission a node without directly connecting to it
    -   Enhancement: Always read attributes that do not report changes via subscriptions (including all unknown Attributes)
    -   Fix: Skips network commissioning during commissioning when the commissioning is already using an IP based channel (like UDP)
    -   Fix: Fixes Node reconnection when disconnected before
    -   Fix: Makes sure to always use the BLE scanner when required
    -   Fix: Prevents reading subscribed attributes from remote if not requested and needed
    -   Fix: (digitaldan) Makes sure to re-use the same callbacks and options for a re-subscription of a Paired Node
-   matter.js Legacy API:
    -   Deprecation: We've deprecated the hand-generated device type definitions used by the pre-0.8.0 API in DeviceTypes.ts. These device type definitions remain at Matter 1.1.
    -   Removal: We removed old Scenes cluster implementation which was never fully implemented or used by any Matter controller
-   matter.js-react-native:
    -   Feature: Introduces new package to provides a React Native compatible platform Implementations for Matter.js. This package is still in development and not fully working and should be considered experimental for now! Currently it tries to support UDP, BLE, AsyncStorage and Crypto platform features. See [README](./packages/matter.js-react-native/README.md) for more information.
-   matter.js chip and python Testing:
    -   Includes updates and infrastructure improvements for Matter.js use of tests defined in [connectedhomeip](https://github.com/project-chip/connectedhomeip)

### 0.9.4 (2024-07-19)

-   Matter-Core functionality:
    -   Feature: Allows to generate Certification declarations flagged as provisional for certification purposes
    -   Feature: Allows to disable mandatory field checks on TLV encoding when handling fabric sensitive structs
    -   Fix: Makes sure to remove fabric sensitive fields and events when they are not allowed to be read or subscribed
    -   Fix: Makes sure to handle commissioning related cases with PASE sessions correctly regarding temporarily added fabrics and certificates
    -   Fix: Verifies provided trusted root certificates completely

### 0.9.3 (2024-06-26)

-   Matter-Core functionality:
    -   Fix: Makes sure to clear all subscriptions from the subscriber noe and not only the current session when not keeping subscriptions

### 0.9.2 (2026-06-20)

-   Matter-Core functionality:
    -   Enhancement: Added some more certification relevant checks in Interaction server

### 0.9.1 (2024-06-01)

-   IMPORTANT: This version adds Access Control functionality and also tries to set missing ACL entries on startup on a best effort basis. If you encounter issues and have Access/Permission denied errors ain the logs then please delete and recommission the device to make sure all ACLs are set correctly. If this is not possible open GitHub issue or contact us in Discord to get help.
-   Matter-Core functionality:
    -   Feature: Implemented Access Control List (ACL) as required by Matter specification
    -   Enhancement: Enhanced several internal structures needed to support ACL properly
    -   Enhancement: Enhanced all datatypes that are MEIs to allow validation of the MEI and the allowed scopes and value ranges
    -   Enhancement: Remembers CATs from Sessions and uses them for CASE session resumptions
    -   Enhancement: Allows decoding of TlvLists with protocol specific tags
    -   Enhancement: Refactored channel management to match specification and allow several channels per fabric and node
    -   Enhancement: Closing message exchanges already when last message got acknowledged and prevent up to 9s waiting time for closures
    -   Enhancement: Prevents to announce a new commissionable device just before doing a factory reset
    -   Enhancement: Expires announcements for last removed fabric directly
    -   Fix: Fixes deepCopy to really doing a deep copy and not just copying the first level
-   matter.js Legacy API:
    -   Feature: Added Access Control cluster implementation
    -   Feature: Added minimal Group key management cluster implementation which supports no additional groups (so only IPK allowed)
    -   Enhancement: Enhanced Operational Credentials cluster to add needed ACLs on commissioning including backward compatibility
-   matter.js New API:
    -   Feature: Added Access Control cluster implementation
    -   Feature: Added minimal Group key management cluster implementation which supports no additional groups (so only IPK allowed)
    -   Enhancement: Enhanced Operational Credentials cluster to add needed ACLs on commissioning including backward
    -   Enhancement: Optimized Factory reset logic when last Fabric is removed
    -   Fix: Persist also writable and fabric scoped data in new API
    -   Fix: Releases locks also in Precommit errors
-   Chip testing:
    -   Added automatic testing of chip tests suites for ACE, ACL and partly IDM

### 0.9.0 (2024-05-14)

-   Matter-Core functionality:
    -   Feature: cluster default implementations for the following clusters were added/updated:
        -   BooleanState: Automatically emit the StateChange event when enabled for the cluster and the stateValue changes
        -   ColorControl: Implemented all features and commands as defined by specification with an optional transition logic managed by matter.js
        -   LevelControl: Implemented all non-Frequency command handlers as defined by specification with an optional transition logic managed by matter.js
        -   LocalizationConfiguration: Implemented activeLocale validation
        -   LowPower: Implemented event `enterLowPowerMode` to be emitted when the sleep command gets called
        -   ModeSelect: Implemented all features and commands as defined by specification
        -   Switch: Implement all features and events including debouncing (optional), switch-release, long- and multi-press detections
        -   TimeFormatLocalization: Implemented activeTimeFormat validation
        -   WindowCovering: Implemented all features and commands as defined by specification
    -   Enhancement: Adjusted handling of TlvList order to match better with matter specification and ensure field orders are preserved
    -   Enhancement: Adds Certificate validation and cryptographic verification during commissioning and CASE session establishment
    -   Enhancement: Adds additional logging information for PASE and CASE to better understand errors without debug logging
    -   Enhancement: Adds several Optimizations and adjustments for Obervers (e.g. Observable.isObserved)
    -   Fix: Corrects returned errors for two commands on OperationalCredentials cluster
-   matter.js Legacy API:
    -   Breaking: The object type for providing custom production certificates has changed to be now in sync with the DeviceCertification class (just the property names changed)
    -   Feature: Added on demand certification determination via an async certificate provider method (alternative to provideing certs directly) to determine certificates on first commissioning request
-   matter.js New API:
    -   Breaking: The name of the _$Change Events for attributes and such are changed to _$Changed . Please adjust your code!
    -   Breaking: Introduced ExtensionInterface to define extensible/custom methods for behavior/Cluster-Server implementation to be available when extending this class (needed because of a TS bug 27965)
    -   Feature: Added on demand certification determination via an async certificate provider method (alternative to provideing certs directly) to determine certificates on first commissioning request
    -   Enhancement: Optimized constraint validations and conformance error messages
    -   Enhancement: Conditionally enables the ReachableChanged event on the Root Endpoint BasicInformation cluster if the reachable attribute is defined in the defaults
    -   Enhancement: Allow to register events directly when initializing endpoints like in legacy API
    -   Enhancement: Allows for cluster implementations to dynamically add/enable state attributes and events
    -   Enhancement: Added "fieldName$Changing" event handlers that emit in transaction pre-commit and allow for state mutation and will cycle for a limited number of times until state is stable
    -   Enhancement: Allows "fieldName$Changed" and "fieldName$Changing" event handlers to be async
    -   Enhancement: Adds Conformance validation for enums, fieldname references and some more cases
    -   Enhancement: Makes various config variables apply dynamically
    -   Enhancement: Added environment variable `network.interfaceNameTypeMap' to allow mapping of network interface names to types (Wifi, Thread, Ethernet)
    -   Fix: Fixes some issues around event handling in the new API and makes sure events are not de-registered on factory resets
    -   Fix: Corrects the returned status error code when an Enum value is set to an invalid value
    -   Fix: Fixes a floating promise in FailsafeTimer; it tended to kill a test run without an easy way to identify the cause
    -   Fix: Fixes bounds check with references to null fields
    -   Fix: Addresses rejections that were erroniously being treated as uncaught when multiple reactions were queued
-   Chip testing:
    -   Enhancement: Adds automatic CI testing for all clusters listed in [matter.js Readme](./packages/matter.js/README.md)
-   matter.js tooling:
    -   Enhancement: Migrates cluster identification to the pattern used in the newer device code. It now scans the entire document rather than attempting to navigate via the index. This is simpler and more resilient
    -   Enhancement: Various other small changes improve resiliency
    -   Enhancement: Removes the "main" closure from codegen scripts that added a bit of friction to debugging
    -   Enhancement: Adds proper CLI support to codegen scripts to override various behaviors and provide information on the script
    -   Enhancement: We now version the intermediate models. In the future we can use this to add informational revision information to model elements and make the API adaptive based on the targeted Matter version
    -   Fix: Fixes a bug that was causing field-level prose to be incorrectly associated with the containing element in malformed portions of the core spec

### 0.8.1 (2024-04-15)

-   Matter-Core functionality:
    -   Cluster default implementations for the following clusters were added/updated:
        -   (GreydonDesu) Feature: DoorLock: Implemented bare minimal commands to lock/unlock the door
        -   Enhancement: Enhanced Identify cluster default implementation by additional state `isIdentifying` and events `startIdentifying` and `stopIdentifying`
    -   Enhancement: Diagnostic and logging information, also on SIGUSR2 signal for node.js
    -   Fix: Updates subscribed events on structure updates to make sure also new events are reported correctly
    -   Fix: Removed invalid length assumption in Sigma2
-   matter.js New API code flows:
    -   Enhancement: Optimizes Node activity tracking and shutdown/startup handling

## 0.8.0 (2024-03-29)

-   Packages
    -   IMPORTANT: We switch away from re-exporting all matter.js functionality in matter-node.js, so please adjust your imports and make sure that you include matter.js together with matter-node.js in your dependencies in the exact same version!
    -   Changed BLE library (Bleno/Noble) to another fork with better support for Windows and UART devices
-   Matter-Core functionality:
    -   Breaking: Storage implementations got added new methods "contexts", "values" and a multi-set valiant that need to be implemented if you have own Storage implementations. Also, storages now derive from a SyncStorage or MaybeAsyncStorage class weather they are sync or async
    -   Adjustment: Cluster versions do not need to be persisted, so remove in legacy and new API
    -   Fix: Decode Empty nullable data types as null when they have constrains that would require a minimum length
    -   Fix: Convert Error type of Network errors and handle in case of subscription failures
    -   Fix: Fixes a cryptographic issue that failed PASE establishment in 1/255 times, Replace BN/elliptic by @noble/curves library
    -   Fix: Fixed ClusterClient methods set and subscribe to really return the Promise of the action
-   matter.js API:
    -   IMPORTANT: Introduction of new High level API with complete Device type support for Matter 1.1 types, see [migration guide](./docs/MIGRATION_GUIDE_08.md). For now the known API that we had up top 0.7 is still included and fully working and compatible when old imports are used, but called "Legacy" for now. It will be removed in a later version not yet decided.
    -   Feature: Introduced Environment concept to centralize MDNS, storage and configuration and platform specific central functionalities (Replaces MatterServer from Legacy API).
    -   Feature: Enhanced Matter protocol and interaction abstractions and introduced transactional handling of actions which are rolled back completely in case onf errors.
-   matter-node.js
    -   Enhancement: Makes sure console.log on node.js correctly log Proxy objects with their data and not the Proxy object itself
    -   Enhancement: Allows to send SIGHUP2 signal to the node.js process to print out information on running timers and promises of the process to console
-   matter-node.js Examples
    -   IMPORTANT: All existing example scripts got renamed to \*Legacy.ts when the use the "old/until now"-API and can be used directly after changing the name (exception: DeviceNode.ts became DeviceNodeFullLegacy.ts!). They are 100% compatible to the ones before.
    -   Feature: Added all examples again converted to use the new devices API and we also added some more new device types to show the new API better
    -   Feature: Enhanced DeviceNodeFull example to show several more way on how to use the new API and special cases.
    -   Feature: Enhanced DeviceNodeFull example to simulate a Thread Networking device to check BLE commissioning flows
-   matter.js Tooling
    -   Enhanced Code generation to also generate classes for Cluster implementations and device types with full Feature configurability and TypeScript typing support for this

## 0.7.5 (2024-02-23)

-   Matter-Core functionality:
    -   Feature: Allowed multiple Loggers and log targets to be registered. Logging to console is still default
    -   Enhancement: Implemented handling for session interval parameters as defined by Matter 1.2 specification
    -   Enhancement: Improved discovery data handling and use MDNS data for Pase/Case connections session interval parameters
    -   Enhancement: Storing session parameter with session resumption details to reuse on session restores
    -   Enhancement: Enhanced encoding of fabricIndex field in write interactions and optimized validation for such cases
    -   Enhancement: Prevented resending the same MDNS scanner queries
    -   Enhancement: Optimized MDNS Scanner queries to prevent resending of queries that are already in progress
    -   Enhancement: Optimized Commissioning error handling for Controller
    -   Enhancement: Enhanced ValidationError to provide the affected structure-aware fieldname in case of an error
    -   Fix: Improved Standalone Ack handling for messages to match Matter 1.2 specification
    -   Fix: Adjusted commands GoToLiftPercentage and GoToTiltPercentage to match with Matter SDK and work around specification issue
    -   Fix: Fixed BLE commissioning for Controller
    -   Fix: Makes sure to validate the data when invoking a command from a cluster client
    -   Fix: Only set session active timestamp if we create a session based on an incoming message and not when we are the creator of the session to prevent too fast resubmissions
    -   Fix: Correctly handle CASE Resumptions without known resumption records and fallback to a full CASE session establishment
    -   Fix: Enhanced commissioning flow based on latest Matter SDK test cases and match with specification
    -   Fix: Enhanced handling for fabric scoped command invokes to match with specification
    -   Fix: Enhanced handling for fabric sensitive attribute reads to match with specification
-   matter.js API:
    -   Fix (potentially Breaking): Remove NetworkCommissioningCluster (Ethernet) from default added clusters in CommissioningServer because we formally have an out-of-band network connection, re-add manually if needed!
    -   Enhancement: Allowed to pass connect options when connecting a node for Controller
    -   Enhancement: Stored Discovery and Basic information data for commissioned nodes and allow API access for easy determination of devices without need to connect to them
    -   Enhancement: Improved OnOff/Dimmable Lighting devices and add Startup handling to match specification
    -   Enhancement: Remove Scenes cluster for now from all device types because provisional and changes upcoming with Matter 1.3
    -   Enhancement: Optimized Commissioning error handling
    -   Enhancement: Added connection options to Controller connect methods
    -   Enhancement: Enhanced CLI arguments parser to allow "--name" additionally to "-name"
    -   Fix: Adjusted the Group limits in GroupKeyManagement cluster to 1 because we do not support groups yet
    -   Fix: (Luligu) Corrected the Device type for bridged nodes with Power source information
    -   Fix: Adjusted Commissioning logic for Controller to accept devices without network commissioning cluster by assuming out-of-band IP connection
-   matter.js shell:
    -   Feature: Added support for Debug logging into a Logfile additionally to e.g. Info logging in console
    -   Enhancement: Adjusted logic to output detailed node information on nodes command
    -   Enhancement: Do not subscribe all attributes when connecting a node for administrative actions (unpair, open commissioning windows)
    -   Enhancement: Allowed to specify the BLE HCI id as shell start parameter and store in settings
    -   Enhancement: Added attribute, event and command actions in the shell based on the Cluster model (all known Matter 1.1 clusters are supported)
    -   Enhancement: Enhanced the Shell Readme with many information and examples
    -   Fix: Correctly quote when showing configuration values for wifi- and thread-credentials
    -   Fix: Fixed issues when using quoted strings as CLI parameters (e.g. for wifi/thread credentials or JSON structs for commands/attribute writes)

## 0.7.4 (2023-12-31)

-   Matter-Core functionality:
    -   Enhancement: Refactor Core Session management to match specification
    -   Enhancement: Refactor message duplication detection and handling to match specification
    -   Feature: Upgrade Interaction protocol revision to 11 (Matter 1.2) and adjust event error handling in DataReports

## 0.7.3 (2023-12-18)

-   Matter-Core functionality:
    -   Feature: Added CASE Authenticated Tags support (initialization from NOC and validation only)
    -   Enhancement: Added validation handling to Invoke processing
    -   Fix: Fixed message size check to allow processing of two big non matter UDP messages
-   matter.js API:
    -   Feature: Added NodeStateInfo state "Decommissioned" to inform from about a successful decommissioning of a device
    -   Feature: Added check that provided unique storageKeys are really unique
    -   Fix: Makes sure to initialize all nodes in the MatterServer on startup also if errors occur on single ones
    -   Fix: Only try to connect to a commissioned device in controller if it has at least one
    -   Fix: Makes sure to call commissioningChanged callback when device is factory reset
    -   Fix: Really remove all data in factory reset of a device

## 0.7.2 (2023-12-04)

-   Matter-Core functionality:
    -   Corrected default values for TemperatureMeasurement Cluster
    -   Handled Message extensions and Secured extensions in matter messages correctly (means they are ignored for now but read from the data stream)
    -   Handles too huge UDP messages correctly by dropping such messages

## 0.7.1 (2023-11-24)

-   Matter-Core functionality:
    -   Optimized Exchange deletion and change a throw to log when a already deleted Exchange should be deleted again
-   matter.js API:
    -   Added some convenient methods on PairedNode instance to access Clusters on Devices and also the RootEndpoint (if needed)
    -   Added method to cancel a running discovery process for commissionable devices

## 0.7.0 (2023-11-13)

-   General
    -   Breaking: Changed ES target from ES5 to ES2018 (affected environments probably already didn't support matter.js)
    -   Feature (vilic): Added project references and additional tsconfigs to support standard tsc development workflows
    -   Enhance: Optimizing build speed
    -   Enhance: matter-node-ble.js is published as CJS/ESM hybrid package
    -   Enhance: matter-node.js-examples is published as ESM module
-   Matter-Core functionality:
    -   Breaking: QrCodes are not longer pre-rendered, but can be generated by QrCode.get() (from schema export),see examples
    -   Fix: Handles event data correctly on subscription initially and also on updates to trigger the listeners
    -   Fix (vilic): Adjust network interface handling for Windows to use the zone id instead of network interface name
    -   Enhance (vilic): Added MDNS Memberships to sockets for better operation on Windows and other platforms
    -   Enhance: Refactor session management and make sure also controller handle session close requests from devices
    -   Enhance: Refactor close handing for exchanges and channels to make sure they are closed correctly
    -   Feature: Added detection of missing Subscription updates from a device and allow to react to such a timeout with callback
    -   Feature: Added generation method for random passcodes to PaseClient
    -   Feature: Generalized Discovery logic and allow discoveries via different methods (BLE+IP) in parallel
    -   Feature: Added functionality to clear session contexts including data in sub-contexts or not
    -   Feature: Enhance discovery methods to allow continuous discovery for operational devices
-   matter.js API:
    -   Breaking: Rename resetStorage() on CommissioningServer to factoryReset() and add logic to restart the device if currently running
    -   Breaking: Restructure the CommissioningController to allow pairing with multiple nodes
        -   Adjusts some property and structure namings to be more consistent
        -   Introducing class PairedNode with the High level API for a paired Node
        -   Restructured CommissioningController to handle multiple nodes and offer new high level API
        -   Changed name of the unique storage id for servers or controllers added to MatterServer to "uniqueStorageKey"
        -   Adjusted subscription callbacks to also provide the nodeId of the affected device reporting the changes to allow callbacks to be used generically when connecting to all nodes
        -   Introduces a node state information callback to inform about the connection status but also when the node structure changed (for bridges) or such.
    -   Breaking: Deprecated the option "mdnsAnnounceInterface" and replaced by "mdnsInterface" and now used to limit announcements and scanning to a specific interface
    -   Breaking: Makes sure that also nodes added to a MatterServer after it was started are also started to behave the same. "add" methods are now async.
    -   Feature: Enhanced CommissioningServer API and CommissioningController for improved practical usage
    -   Feature: Makes Port for CommissioningServer optional and add automatic port handling in MatterServer
    -   Feature: Allows removal of Controller or Server instances from Matter server, optionally with deleting the storage
    -   Enhance: Makes passcode and discriminator for CommissioningServer optional and randomly generate them if not provided
-   matter-node-shell.js
    -   Feature: Completely refactored and enhances shell to support commissioning, identify and many more new commands. See Readme, try it
-   matter-node.js-examples
    -   Breaking: Rename parameter -announceinterface to -netinterface and use for announcements and scanning

## 0.6.0 (2023-10-08)

-   Matter-Core functionality:
    -   Fix: Adjusted Event Priority definition to match to specs
    -   Fix: Adjusted Bleno and Noble to be optional Dependencies to allow building the Monorepo also when these are failing (e.g. on Windows)
    -   Fix: Added missing MDNS announcement expiry and allowed to announce fabrics and an open commissioning window in parallel
    -   Fix: Prevented crash when logging undefined/null values
    -   Feature: Implemented TimedInteractions for Write/Invoke request s as required by specs
    -   Feature: Added support for generic Response suppression if requested or needed for group communication
    -   Feature (orlenkoo) Implemented first OnOff Cluster Lighting feature command handlers (WIP)
    -   Feature: Also publishes matter-node.js packages as ESM in parallel to CJS
    -   Feature: Added clear method to the storage classes to allow factory reset of the storage
    -   Feature: Added ICAC (Intermediate CA Certificate) decoding
    -   Feature: Implemented Array chunking for DataReport messages to allow also bigger array structures to be sent
    -   Feature: Implemented Tag compression for DataReport messages (but disabled it because standard do not support it officially yet)
    -   Feature: Refactor complete commissioning logic (AdministratorCommissioning, GeneralCommissioning, OperationalCredentials clusters) to match to specs and implement main logics as defined
    -   Enhance: Memory footprint optimizations
    -   Enhance: Introduced building and building, running and test executions scripts to not use ts-node anymore and many more optimizations to test and build processes
    -   Enhance: ClusterFactory internally uses a simplified method of CLuster types that are compatible to the current ones but soon might replace them
    -   Enhance: Using longer response timeouts when Failsafe timer is active during commissioning (Controller)
    -   Enhance: Optimized Commissioning logic of Controller implementation regarding failsafe timers and network commissioning
    -   Enhance: Added timeout handing to the Message queue to prevent reading DataReports get stuck if device do not send anymore
    -   Enhance: Added support in StatusResponseError to also handle a cluster specific status code (for write and invoke)
    -   Enhance: Added init and destroy methods to the Cluster-handlers to allow to build proper cluster logics and also to free resources (e.g. stop timers on cluster destroy)
    -   Enhance: Re-Announce the device when a subscription was cancelled by a peer in order to have a fast reconnect of the peer
    -   Enhance: Adjusted MDNS implementation to be more near to MDNS specifications and also added performance optimizations
-   matter-node.js:
    -   Fix: (vilic) Enhancements for windows networking and tooling
-   matter.js API:
    -   Breaking: Move "disableIpv4" from CommissioningController/Server options to MatterServer to also consider it for MDNS scanning and broadcasting
    -   Breaking: Change MatterServer constructor second parameter to be an options object
    -   Breaking: Streamline Device API and rename onOff/isOnOff -> get/setOnOff
    -   Breaking: EndpointStructureLogger (method logEndpointStructure) was moved from util to device export!

## 0.5.0 (2023-08-22)

-   Matter-Core functionality:
    -   Breaking: Added support to allow to clearly model some more attribute types with internally different behaviour:
        -   Added types for WritableFabricScopedAttribute and OptionalWritableFabricScopedAttribute
        -   Added types for FixedAttribute and OptionalFixedAttribute
        -   Added FixedAttributeServer which only allows to "get" the value but not to set it
        -   Added FabricScopedAttributeServer which gets and sets the value based on the provided fabric
        -   Updated ClusterServerObj and ClusterClientObj typings to respect these Attribute types
        -   Updated all Cluster definitions that use such attribute types
    -   Breaking: Add Interface for Events which requires to define the supported events when creating a ClusterServer
    -   Breaking: Include Event support in InteractionClient which changes several Read/Subscribe method signatures or adds new methods
    -   Breaking: GeneralCommissioningServerHandler is now a function that takes configuration for setRegulatoryConfig handling
    -   Breaking: Types of specific clusters are no longer exported flat on main level. Cluster exports are now namespaces that include their types.
    -   Breaking: All collection files meant to be used for exports only are renamed to export.ts and should not be used for internal imports
    -   Breaking: Attribute listener methods renamed: addListener -> addValueSetListener, addMatterListener -> addValueChangeListener (also remove methods) to make it more clear what they do
    -   Breaking: Change from object style to Branded types for special Datatype objects (e.g. "new VendorId(0xFFF1)" -> "VendorId(0xFFF1)")
    -   Breaking: ClusterClient and ClusterServer classes were moved from "interaction" export to "cluster" export
    -   Breaking: Refactor the (low level) ClusterClient API to be more convenient to use with many optional fields for read/write/subscribe
    -   Breaking: Cluster\*Obj and the internal representation for more correct typings
    -   Breaking: The InteractionClient is no longer exchangeable in ClusterClient cases (because makes no sense and was never working)
    -   Feature: Enhance CommissioningServer options to also specify GeneralCommissioningServer details and settings
    -   Feature: Adjust RegulatoryConfig Handling in Device and Controller to match with specifications
    -   Feature: Endpoint Structures use custom-unique-id (from EndpointOptions)/uniqueStorageKey (from BasicInformationCluster)/serialNumber (from BasicInformationCluster)/ Index (in this order) to store and restore the endpoint ID in structures
    -   Feature: (@mahimamandhanaa) Add BTP (Bluetooth Transport Protocol) codec class for encoding and decoding of BTP messages
    -   Feature: Enhanced BitMap typing and Schemas to allow "Partially" provided Bitmaps by suppressing the "unset" bits
    -   Feature: Allow to define discoveryCapabilities structure when getting pairing code in CommissioningServer
    -   Feature: Added Bluetooth package (matter-node-ble.js) to allow to use Bluetooth as transport layer for initial commissioning. Implemented device side for now
    -   Feature: Global Attributes are also accessible in ClusterClient instances (e.g. to get the list of features of the cluster)
    -   Feature: Refactor Controller Commissioning process and add network commissioning support
    -   Feature: Correctly Handle FabricIndex fields for Read and Write requests
    -   Feature: Handle subscription errors and destroy session if failing more than 3 times
    -   Feature: Add full event support (Device and Controller) including triggering some default events automatically (startup, shutdown, reachabilityChanged, bootReason)
    -   Feature: Added support for dataVersionFiltering and eventFilters for read and subscribe requests for Device and Controllers
    -   Feature: Added more parameters to several InteractionClient methods to allow to configure more parameters of the requests
    -   Feature: Allows subscripts to be updated dynamically when the endpoint structure for bridges changes by adding or removing a device
    -   Feature: When used as Controller also "unknown" CLusters, Attributes, Events and DeviceTypes are generically parsed and supported and can be detected as unknown in code
    -   Feature: When used as controller the read data about supported attributes, events are considered when create Attribute/EventClient objects and can be differentiated by PresentAttributeClient/UnknownPresentAttributeClient class types
    -   Enhance: Device port in MDNSBroadcaster is now dynamically set and add UDC (User directed Commissioning) Announcements
    -   Enhance: Enhanced MessageCodec and check some more fields
    -   Enhance: Added possibility to define conditional cluster attribute/Command/event definitions and introduce runtime checking for these. Part of Cluster Structure rework still WIP
    -   Enhance: (@vves) Add Window Covering Cluster definition
    -   Enhance: Split up and corrected PowerSource and PressureMeasurement Cluster based on Matter 1.1 Specs
    -   Enhance: Detailed cluster data model and related logic
    -   Enhance: Generates all cluster definitions from Matter 1.1 specification and CHIP v1.1-branch automatically. This brings basic definition support for all clusters!
    -   Enhance: Makes sure Fabric-Scoped requests are handled correctly for read and subscriptions
    -   Enhance: All Errors thrown by the library are now derived from the MatterError class and split up into several subclasses
    -   Fix: Added missing PulseWidthModulationLevelControlCluster to AllCLusters
    -   Fix Typing of Commands in ClusterClient if no commands were present
    -   Fix: Fixes equality checks in Attribute servers to check deeper than just === (and introduce new util method isDeepEqual)
    -   Fix: Makes sure an error received from sending subscription seed data reports is not bubbling up and activate subscription after successful seeding
    -   Fix: Allows Node.js Buffer objects to be persisted to storage as a Uint8Arrays that they subclass
    -   Fix: Fixes a Subscription timer duplication issue and collect attribute changes within a 50ms window to reduce the number of subscription messages
    -   Fix: Returns correct Error-Status for Read-/Write-/Subscribe- and Invoke-Requests
    -   Fix: Fixes TLV Encoding for strings with UTF8 relevant characters
    -   Fix: Adjusted DataVersion handling to track version on ClusterInstance level as required by Specs. Stored values that might got invalid by this change are deleted and recreated on next change.
    -   Refactor: Refactor Endpoint structuring and determination to allow dynamic and updating structures
-   matter.js API:
    -   Breaking:
        -   Adjusted some constructors of the new API and remove the option to pass an array of clusters to be added initially because this was no longer compatible to the strong typing in some places. Use addClusterServer and addClusterClient methods
        -   Endpoint ID parameter got replaced by an EndpointOptions structure that also allows to define a custom unique ID for endpoint structuring
        -   Composed devices objects should only be used on an Aggregator
    -   Deprecation: The classes MatterDevice and MatterController are deprecated to be used externally to the library and will be removed in later versions.
    -   Feature: Enhance Storage system to allow to create subcontext stores to allow better separation of data
    -   Feature: Allow to also remove devices from Aggregators
    -   Feature: Optionally allow to define discovery capabilities when generating Pairing code
    -   Feature: Add methods to CommissioningServer/Controller class to get information on active sessions and commissioned fabrics
    -   Feature: Enhance CommissioningController to allow subscribing to all attributes and events directly on startup
-   Reference implementation/Examples:
    -   Breaking: The storage key structure got changed to allow multi node operations within one process. This requires to change the storage key structure and to migrate or reset the storage.
        -   Migration: prepend any storage key except Device._ and Controller._ with "0." in the filename
    -   Deprecation: The CLI Examples LegacyDeviceNode and LegacyControllerNode is removed in this version! Use the new variants please.
    -   Change: The default storage names now start with a "." at the beginning to allow to hide them in some file explorers and git.
    -   Change: Example script are moved to package matter-node.js-examples
    -   Feature: The Device example script got a new parameter -ble to also initialize the Bluetooth transport layer
    -   Feature: The Controller example script got a new parameter -ble to also initialize the Bluetooth transport layer
    -   Feature: The Controller example script got a new parameters -ble-\* to provide Wi-Fi/Thread network credentials to use for device commissioning
    -   Feature: Add stopping of the example scripts to allow clean shutdown and sending shutdown Event
    -   Feature: Add CLI parameter to define the loglevel and log format; default log format changed to ANSI when executed in a shell/tty
    -   Feature: Log the endpoint structure of the device/commissioned device on start
-   Misc:
    -   Added Specification links for Matter Specifications 1.1
    -   Optimize typing exports for node10 TS settings
    -   Add optional parameter to define a uniqueID used in serial number of examples
    -   Add WIP package matter-node-shell.js with the goal to offer a node.js based shell-based controller implementation
    -   Add new util class EndpointStructureLogger which logs all endpoint details

## 0.4.0 (2023-05-16)

-   Matter-Core functionality:
    -   Deprecation: The classes MatterDevice and MatterController are deprecated to be used externally to the library and will be removed in later versions.
    -   Deprecation: The CLI Examples LegacyDeviceNode and LegacyControllerNode will be removed in next version! Use the new variants please.
    -   Feature: Generate global Attributes attributeList, acceptedCommandList and generatedCommandList when generating cluster servers (when used with New API!)
    -   Feature: (@digitaldan) Added decoding of Pairingcodes to determine discriminator and pin for Controller usage
    -   Feature: Provide the Endpoint as data field for command Handlers to allow to access the endpoint data and other clusters on that endpoint if needed
    -   Feature: Add Implementations of Scenes and Groups-Clusters (still to be tested with Controllers in depth!)
    -   Feature: Add ClusterExtend to allow building Feature-based conditional cluster definitions (and do that for OnOff/Network-Commissioning)
    -   Feature: Refactored Endpoint/Fabric aware Attributes with Getter functions to use Endpoint instance
    -   Feature: Added automatic API documentation generation (not included in npm package but can be build locally using npm run build-doc)
    -   Feature: Improved Command Invoke Logging
    -   Adjustment: Do not send empty arrays for empty subscription messages to further shorten the payload
    -   Fix: Respond with Unsupported Command when a unknown command is received and log the error
    -   Fix: Increase the array maximum size according to specs
    -   Fix: Fixed internal TlvTag representation to allow also decoding of the internal object format of a Tlv stream
    -   Fix: Adjust internal tag encoding to not use {} when empty
-   matter.js API:
    -   Feature: Introduce new High level API, see [API.md](./packages/matter.js/API.md) for details!
    -   Breaking: Move DeviceTypes.ts from common to device directory and rename DEVICE to "DeviceTypes"
    -   Breaking: ClusterClient interface names changed to get/set/subscribeNAMEAttribute to prevent overlapping with commands
    -   Breaking: Revamp internal APIs and convert ClusterServer into an object approach to allow dynamic methods to be defined for get/set/subscribe and streamline the API between ClusterClient and ClusterServer
    -   Feature: Introduce NamedHandler util class for an event style typed and named handler/callback approach
    -   Feature: Use NamedHandler as commandHandler to forward command calls like identify to the Device classes and testEvenTriggered for commissionable node class
    -   Feature: Add constructor value to hand over initial values of the onoff Cluster when initialing the default cluster
    -   Feature: make sure BridgedBasicInformation cluster is always set when adding a bridged device and no data parameters were provided
    -   Feature: (@lauckhart) Enhance Logging framework to also allow ANSI and HTML colored output and added some features, details see #129
-   matter-node.js:
    -   Breaking: Remove the exposed legacy API classes (MatterDevice/MatterController) and legacy examples from the exported lists
    -   Feature: Autoregister Crypto, Time and Network in their Node.js variants when including packages from @project-chip/matter-node.js root package but only if not yet registered (so can be overridden by the developer)
    -   Examples/Reference implementations:
        -   The reference implementations are moved to example directory and details moved into own [README.md](./packages/matter-node.js-examples/README.md) file
        -   the "npm run matter" command got renamed to "npm run matter-device" (same for binary usage
        -   Add hints for all imports in the examples to show what the corresponding "matter-node.js" import would be (because they cannot be used directly for build reasons)
        -   Added the "npm run matter-\*" commands also to the base package.json
        -   Added parameter -clearstorage to start with an empty storage

## 0.3.0 (2023-05-03)

-   Initial release of matter.js and matter-node.js packages after the code merge
-   From now on we will add a changelog for each release

## < 0.3.0

-   Releases of matter.js with initial Logic<|MERGE_RESOLUTION|>--- conflicted
+++ resolved
@@ -11,20 +11,18 @@
 
 ## __WORK IN PROGRESS__
 
-<<<<<<< HEAD
+-   @matter/protocol
+    - Feature: Supporting Matter 1.4
+
+-   @matter/types
+    - Feature: Supporting Matter 1.4
+
 -   @project-chip/matter.js
     - Breaking: Reduced exports to the relevant one for Controller usage. Please move for @matter/main for the rest.
     - Breaking: Remove the Legacy Device building API. Please use the new SeverNode based API which is more flexible and powerful.
 
 -   @project-chip/* packages (beside above)
     - Breaking: Packages are removed! Please use the new packages under @matter/* if needed
-=======
--   @matter/protocol
-    - Feature: Supporting Matter 1.4
-
--   @matter/types
-    - Feature: Supporting Matter 1.4
->>>>>>> d4a7592a
 
 ### 0.12.5 (2025-03-02)
 
