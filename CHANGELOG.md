--- conflicted
+++ resolved
@@ -24,13 +24,11 @@
 -   @matter/main
     - Feature: Automatically handle basicInformation uniqueId Property as defined by specification if not set by the developer
 
-<<<<<<< HEAD
 -   @matter/nodejs
     - Fix: Improves async storage reliability and error handling to prevent empty storage files in crashing edge cases. With this change write actions need a bit longer but are more reliable, which mainly effects controller use cases when persisting the device attribute data on first subscribe
-=======
+
 -   @matter/nodejs-shell
     - Fix: Prevents crash on startup when having set a Fabric label in config
->>>>>>> 7cd57bde
 
 -   @matter/protocol
     - Breaking: `updateReceived()` callback on subscriptions is triggered after all updated data event are sent out.
