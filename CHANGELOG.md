# Changelog for matter.js

This page shows a detailed overview of the changes between versions without the need to look into code, especially to see relevant changes while interfaces and features are still in flux.

The main work (all changes without a GitHub username in brackets in the below list) is done by the core team of this project completely in their free time (see their individual profiles for sponsoring options): @Apollon77, @lauckhart, @turon and @mfucci

<!--
	Placeholder for the next version (at the beginning of the line):
	## __WORK IN PROGRESS__
-->

## __WORK IN PROGRESS__
<<<<<<< HEAD
-   @matter/protocol
    - Adjustment: For subscriptions we now trigger event listeners before attribute listeners
=======

- @project-chip/matter.js
    - Fix: Allows more cases when checking if a device is battery powered to address real world devices
>>>>>>> d2a9104a

## 0.12.0 (2025-01-23)

-   @matter/general
    - Enhancement: Limits MDNS expires just to te relevant operational records when removing a fabric

-   @matter/model
    - Feature: The constraint evaluator now supports simple mathematical expressions
    - Feature: The constraint evaluator now supports limits on the number of Unicode codepoints in a string
    - Feature: Default values may now be a reference to another field

-   @matter/node
    - Feature: Constraint and conformance expressions may now reference values by name in any owner of a constrained value
    - Enhancement: Each new PASE session now automatically arms the failsafe timer for 60s as required by specs
    - Enhancement: Optimizes Node shutdown logic to close sessions and subscriptions before shutting down the network
    - Fix: Fixes withBehaviors() method on endpoints

-   @matter/nodejs
    - Breaking: Also the Sync Storage classes mainly used in legacy API now have an async close method!
    - Fix: Converts commissioning.fabrics into dynamically generated property to ensure it is up to date when accessed

-   @matter/nodejs-ble
    - Enhancement: Restructures BLE connection handling to improve reliability and eliminate hanging commissioning processes
    - Fix: Adds support for advanced manufacturer data on Windows (Noble update)
    - Fix: Added workaround for Noble on Windows to prevent discovery issues
    - Fix: Considers formerly discovered devices as outdated when new discovery is started
    
-   @matter/protocol
    - Feature: Reworks Event server handling and optionally allow Non-Volatile event storage (currently mainly used in tests)
    - Enhancement: Adds a too-fast-resubmission guard for Unicast MDNS messages
    - Enhancement: Optimized Logging for messages in various places
    - Enhancement: Added support for concurrent and non-concurrent commissioning flows
    - Enhancement: Re-arms the failsafe timer in commissioning flows before steps that could take longer and during operative reconnection
    - Enhancement: Stores Matter relevant MDNS host information to faster reuse when new SRV announcements come in
    - Fix: Corrects some Batch invoke checks and logic
    - Fix: Fixes MDNS discovery duration for retransmission cases to be 5s
    - Fix: Processes all TXT/SRV records in MDNS messages and optimized the processing
    - Fix: Prevents multi message interactions from trying to continue on new exchange
    - Fix: Fixes the timed node polling during discovery
    - Fix: Fixes commissionable devices discovery with timeout
    - Fix: Restores the possibility to cancel a (continuous) discovery for commissionable devices
    - Fix: Fixes enablement of MDNS broadcasts when BLE commissioning is used
  
- @project-chip/matter.js
    - Feature: (Breaking) Added Fabric Label for Controller as required property to initialize the Controller
        including setting the Fabric Label when commissioning and validating and updating the Fabric Label on
        connection
    - Feature: Added autoConnect property to node connection options to allow to not automatically connect to a node when PairedNode instance is created. Also introduces a non-blocking PairedNode.connect() method to connect to a node
    - Feature: Added CommissioningController.getNode() method to get a PairedNode instance for a node by its node ID without a direct connection
    - Feature: Allows to update the Fabric Label during controller runtime using `updateFabricLabel()` on CommissioningController
    - Enhancement: Improves Reconnection Handling for devices that use persisted subscriptions
    - Enhancement: Use data type definitions from Model for Controller Device type definitions
    - Enhancement: Added `remove*Listener()` to ClusterClient objects to remove listeners added with `add*Listener()` or `subscribe*()` (The subscription is not cleared!)
    - Fix: When a paired node gets disconnected (or decommissioned) invalidate subscription handlers to prevent reconnection tries

## 0.11.9 (2024-12-11)

-   @matter/node
    - BREAKING: WindowCovering: supportsCalibration is moved from state property to an internal property
    - Enhancement: Enhances the number assertations to only allow finite numbers
    - Enhancement: WindowCovering: Adds an internal property to disable the operational state and value management by the default implementation to allow device to handle this themselves
    - Enhancement: EventsBehavior allows for configuration of event buffering
    - Enhancement: Matter protocol initialization now runs independently of and after behavior initialization, giving behaviors more flexibility in participating in protocol setup
    - Fix: ColorControl: Do not try to convert color mode details if they are not defined
    - Fix: ColorControl: colorMode attribute needs to be defined if HS feature is not used because the default value 0 is else invalid

-   @matter/protocol
    - Fix: Also retry next discovered address when a Channel establishment error for PASE occurs
    - Fix: Optimizes MDNS cache handling to prevent too early cache invalidation

-   @matter/types
    - Enhancement: Deprecated fields are now also usable and just flagged as deprecated on generated code
    - Enhancement: Removes default value from attribute ColorMode of ColorControl cluster because feature specific enum value was used

-   @project-chip/matter.js
    - BREAKING: In `ContentLauncher` cluster `ParameterEnum` is renamed to `Parameter` and `Parameter` is renamed to `ParameterStruct`
    - Feature: Introduces PairedNode#triggerReconnect() method to trigger a reconnection
    - Enhancement: Considers a node in reconnection state that should be decommissioned as already factory reset
    - Enhancement: Optimizes reconnection handling in Controller API
    - Fix: Do not try to convert color mode details if they are not defined
    - Fix: Clusters generated for extensions of base clusters such as Alarm Base and Mode Base now include full details of extended types; in particular extended enums such as Mode Tag were previously insufficiently defined

-   @matter/model
    - BREAKING: `ClusterModel` and `ValueModel` properties `members`, `activeMembers` and `conformantMembers` are removed; use `Scope#membersOf` instead
    - Feature: New `Scope` component analyzes scope of a model, caches analysis results, and implements algorithms that require analysis to perform efficiently
    - Enhancement: Models that define datatypes now inherit from common `ScopeModel` base class
    - Fix: Extended enums and other types now report the full set of members via `Scope#membersOf`

-   @matter/protocol
    - Feature: The algorithm that chooses event occurrences to discard when the buffer overflows is now smarter and configurable
    - Feature: Event occurrence buffering now offers optional persistence

-   @matter/testing
    - Feature: New test harness supports simplified management of Matter certification tests
    - Feature: Build system for lightweight (relatively speaking) Docker image with chip-tool and CHIP certification tests available at https://github.com/matter-js/matter.js-chip

## 0.11.8 (2024-11-29)

-   @matter/protocol
    - Fix: Correctly parse DataReports with duplicate non-Array data entries

-   @matter/node
    - Fix: Ensures to completely remove all stored endpoint data when endpoint is deleted 

-   Matter cluster definitions and implementations
    - Fix: Fixes LevelControl cluster extension point definitions and adds a missing parameter

## 0.11.7 (2024-11-28)

-   @matter/node
    - Fix: Fixes race condition that can partially destroy ACL entries when concurrent writes happen in parallel to ACL writes

## 0.11.6 (2024-11-27)

-   @matter/general
    - Fix: Fixes a potential recursion in parsing DnsQNames

-   @matter/nodejs
    - Fix: Fixes a typo and crash case on network closing when ending the matter.js process

-   @matter/protocol
    - Fix: Adds missing subscription update when endpoint structure changes

-   @matter/types
    - Fix: Do not use revisions of 0 for Unknown fallbacks

## 0.11.5 (2024-11-25)

-   @matter/create
    - Feature: Added command line option "--verbose" to enable informational NPM messages during initialization
    - Feature: Added template "contributor" to bootstrap dev environment for working on matter.js itself

-   @matter/node
    - Enhancement: The `with` functions on endpoint and cluster behavior types now alias to `withBehaviors` and `withFeatures` respectively to make their function more explicit
    - Enhancement: Endpoints now ignore persisted values for clusters when features change across restarts.  This allows for startup when persisted values become invalid due to conformance rules
    - Fix: Triggers CommissioningServer#initiateCommissioning when server restarts outside of factory reset
    - Fix: Ensures to initialize all known endpoint numbers to prevent dpuplicate number assignment edge cases

-   @matter/nodejs
    - Feature: New export @matter/nodejs/config allows for fine-grained configuration of Node.js bootstrap logic
    - Fix: Restores backward compatibility to sync storages from matter.js <0.11 in case ideas used special characters (uncommon)

-   @matter/protocol
    - Fix: Corrects the DataVersion Filter shortening logic to ensure maximum message size is not exceeded 

-   @matter/tools
    - Multi-project test runs now use a single process to improve performance

-   Matter cluster definitions and implementations
    - Enhancement: Removes default value from attribute ControlSequenceOfOperation of Thermostat cluster because feature specific enum value was used
    - Fix: Reverts MoveToLevel workaround from 0.11.4
    - Fix: ColorControl: Round calculated Kelvin values when calculated from Mireds
    - Fix: GeneralDiagnostics: Network interface names are now correctly shortened to 32 characters

-   matter.js git repository
    - Feature: We've added project configuration for VS code including recommended extensions, code snippets and launch configurations

## 0.11.4 (2024-11-07)

-   Matter cluster definitions and implementations
    - Fix: Adjusted levelControl cluster command MoveToLevel implementation to temporarily declare optionsMask/optionsOverride fields optional

### 0.11.3 (2024-11-06)

-   @matter/nodejs
    - Fix: The MaybeAsyncStorage class close method is not async
    - Fix: Makes sure that the Async storage waits that all writes are finished in some cases

-   @matter/nodejs-ble
    - Fix: When BLE scanning was not started we also do not need to stop it (and risk blocking issues)

-   @project-chip/matter-node.js
    - Fix invalid import for compat package

## 0.11.2 (2024-11-02)

-   @matter/node
    - Feature: Automatically lock behavior state on invoke
    - Fix: Ensures to fully load the Descriptor cluster before adding additional device types 

-   @project-chip/matter.js
    - Fix: Fixes some compatibility re-exports that got screwed up since 0.11.0

## 0.11.1 (2024-10-31)

-   @matter/create
    - Fix: Project generator includes all required dependencies for controller and complex devices
    - Feature: Project generator now includes .gitignore and VS Code launch configuration

## 0.11.0 (2024-10-29)

-   IMPORTANT: As of 0.10.0 the @project-chip/matter.js module has grown quite large.  This release includes major refactoring that moves functional areas into independent NPM packages under the "@matter" org.  We have added exports to maintain backwards compatibility but these are not exhaustive.  In some cases you may need to update imports to reference new code locations.

-   Cross-module changes
    -   Info: Matter.js now uses aliases via `package.json` "imports" field.  This is an internal change that simplifies imports but should not affect consumers
    -   Info: Previously we used a mix of snake-case and CamelCase for sub-package exports.  We have now standardized on snake case.  Compatibility packages (see below) continue to support the original module names

-   @matter/general:
    -   Info: General functionality that is not Matter specific previously resided in `@project-chip/matter.js`.  It now lives in `@matter/general`
    -   BREAKING: The "ByteArray" type is removed, replaced with native-JS Uint8Array and a small collection of utility functions in the "Bytes" namespace
    -   Feature: The default "Time" implementation is now fully functional across all standard JS runtimes
    -   Enhancement: Network transports can now self select which the protocols and addresses they support
    -   Feature: A new `ObserverGroup` class simplifies binding management for multiple observables
    -   Feature: Introduced a new Async Disk key/Value-Storage compatible with the sync one driven by node-localstorage and uses it by default in new API and controller instances

-   @matter/main:
    -   Info: This package is a new "one-and-done" dependency for applications.  It automatically loads platform specialization and reexports packages above as appropriate

-   @matter/model:
    -   Info: The Matter object model previously exported as `@project-chip/matter.js/model` now resides in `@matter/model`
    -   Info: Individual elements exported by name are now models (fully functional classes) rather than elements (raw JSON data).  This should be backwards compatible but makes them more useful operationally

-   @matter/node:
    -   Info: The high-level APIs previously defined in `@project-chip/matter.js` now reside in `@matter/node`.  The Node API includes node management, behavior definitions and endpoint definitions
    -   Info: We export behaviors under `@matter/node/behaviors` or individually (e.g. `@matter/node/behaviors/on-off`)
    -   Info: We export device type definitions for system endpoints and devices under `@matter/node/endpoints` and `@matter/node/devices` respectively.  You may also import these via index or individually

-   @matter/nodejs:
    -   Info: Node.js specialization is moved here.  `@project-chip/matter-node.js` remains as a compatibility import.
    -   BREAKING: The previously deprecated re-exports in matter-node.js from matter.js are removed.

-   @matter/nodejs-ble
    -   Info: The BLE specialization for Node.js is moved here.  `@project-chip/matter-node-ble.js` remains as a compatibility import.
    -   Info: The noble and bleno dependencies got updated to also support Ubuntu 24

-   @matter/nodejs-shell:
    -   Breaking: The Shell Storage was moved to the new approach.  Please use "--legacyStorage" on startup to connect with the old storage to get into your old shell history and commissioned devices.  Storage migration guide see in the [README.md](./packages/nodejs-shell/README.md#matterjs-v011-storage-adjustment).
    -   Feature: Added new shell command "tlv" with TLV decoding and structure logging tooling  
    -   Enhancement: Added option to specify if attributes are loaded from remote or locally
    -   Enhancement: The shell now saves a 100 history of commands and restores this on startup
    -   Enhancement: Add a "nodes status" command to show the status of all nodes

-   @matter/protocol:
    -   Info: Low-level Matter logic previously defined in `@project-chip/matter.js` now resides in `@matter/protocol`.  This includes network communication, fabric management and cluster invocation, read/write, events, etc.
    -   BREAKING: Various types that were previously specialized with template parameters are no longer generic.  This should be largely transparent to API consumers.  Compatibility exports still support the generic parameters in some, but not all, cases.
    -   BREAKING: We have done some reorganization of lower-level implementation classes to improve implementation flexibility.  You probably do not use these classes directly so will be unaffected.
    -   Feature: New functional components including `DeviceCommissioner`, `DeviceAdvertiser`, `NodeFinder` and `Subscription` now perform functions that previously were in the (deprecated) MatterDevice class
    -   Enhancement: To simplify low-level configuration, many components in the protocol module now optionally retrieve dependencies from an Environment
    -   Enhancement: Limits the number of parallel exchanges to 5
    -   Enhancement: Uses the session timing details to calculate the timeout for subscription messages when received as client additionally to the subscription maxInterval
    -   Enhancement: Internal restructuring of Controller logic and setup. Introducing "peers" (commissioned node on a shared fabric)
    -   Fix: When subscribing with keepSubscriptions === false the existing subscriptions need to be removed earlier in the flow
    -   Fix: Clear resumption records also when fabric gets updated or deleted

-   @matter/types:
    -   Info: Various definitions previously defined in `@project-chip/matter.js` now reside in `@matter/types`.  This includes most TLV structures, cluster definitions, and various support types
    -   Info: Clusters are not exported in `@project-chip/matter.js`.  You can import via `@project-chip/types/clusters` or individually (e.g. `@project-chip/types/clusters/window-covering`)

-   @matter/examples:
    -   Enhancement: Adds a new example to show a PlugIn-Socket with Energy and Power measurement 

-   @matter/cli-tool:
    -   Feature: This new package offers a specialized JS environment for interacting with Matter and matter.js
    -   The "matter" command supports standard JS syntax and a "shell" style syntax that emulates common shell commands
    -   The virtual filesystem exposed by the tool allows you to navigate matter.js's packages and active subsystems
    -   This is an alpha feature.  We'll add command line control and additional functionality over time

-   @matter/create
    -   Feature: This new package bootstraps matter.js-based projects.
    -   For usage run `npm init @matter help` anywhere you have Node.js installed

-   Matter-Core functionality:
    -   Enhancement: Allow to discover VendorId + ProductId together optionally

-   matter.js clusters:
    -   Adds convenience helper method for ElectricalEnergyMeasurement cluster (usage see new example MeasuredSocketDevice) to set measurements and also trigger the needed events when imported and exported values changed in the measurement and events are required by specification
    
-   matter.js Controller API:
    -   Breaking: PairedNode instances are now created and directly returned also when the node is not et connected. This do not block code flows anymore for offline devices
    -   Breaking: Because of this  "getConnectedNode()" got renamed to "getPairedNode()"
    -   Breaking: "nodeState" property on PairedNode got renamed to "state"
    -   Breaking: Removed SupportedEventClient and UnknownSupportedEventClient and replaced by EventClient because EventList is provisional and was removed now (was not working for many devices anyway)
    -   Breaking: Removed ClusterClient methods isEventSupported and isEventSupportedByName because event lists are no longer available
    -   Deprecation: The attributeChangedCallback, eventTriggeredCallback and nodeStateChangedCallbacks are deprecated and replaced by new events "attributeChanged", "eventTriggered" and "stateChanged", "structureChanged" and "decommissioned" on PairedNode
    -   Feature: Some more data (like Network interfaces, PowerSources, Thread details) are collected and used when connecting to the nodes
    -   Feature: Based on device type the minimum and maximum subscription interval is now automatically set based on certain best practices. When multiple nodes are subscribed all Thread based devices are initialized by a "4 in parallel queue" to limit the used thread bandwidth.
    -   Feature: Subscribed attribute data are cached for each node and used on reconnects by utilizing dataVersionFilters on read and subscribes to reduce bandwidth on reconnects. The data are no (yet) persisted, so after Controller restart the data are collected anew.
    -   Feature: Low level InteractionClient API allows to enrich the attribute data that are not returned because of dataVersionFilters.
    -   Feature: Properly announces the controller node on start for devices to find the controller if needed and to utilize persisted subscriptions on device side 
    -   Enhancement: Only recreate PairedNode internal objects when structure really changed also on reconnects.
    -   Enhancement: Utilize more information (beside partList changes now also feature, serverList, attributeList, generatedCommandLists) as structure change to reinitialize objects.
    -   Enhancement: Huge refactoring in internal logic, optimized reconnection and rediscovery

## 0.10.7 (2024-11-07)

-   Matter cluster definitions and implementations
    - Fix: (Backport from 0.11.4) Adjusted levelControl cluster command MoveToLevel implementation to temporarily declare optionsMask/optionsOverride fields optional

## 0.10.6 (2024-09-21)

-   Matter-Core functionality:
    -   Fix: Excludes subscription based attribute change reads from acl check in all cases

## 0.10.5 (2024-09-20)

-   Matter-Core functionality:
    -   Enhancement: Added some more logging for sessions and ACL failures

## 0.10.4 (2024-09-16)

-   matter.js API:
    -   Fix: Prevent trying to access PowerTopology attribute which is not always present
    -   Fix: Always add the endpoint device types first to the device type list

## 0.10.3 (2024-09-15)

-   Matter-Core functionality:
    -   Fix: Fixes channel cleanup
    -   Fix: Fixes Subscription error handling

## 0.10.1 (2024-09-08)

-   Matter-Core functionality:
    -   Enhancement: Added an "expected processing time" for interactions to be executed by the peer
    -   Enhancement: Added additional wait time after last resubmission was done to allow a full resubmission cycle from the peer
    -   Enhancement: Optimized PASE/CASE message timing comparable to chip sdk (expects e.g. 30s processing time for crypto related calls)
    -   Fix: Optimized exchange handling for cases where retransmissions were all sent but no ack was received
    -   Fix: Makes sure that Retransmissions happen in all error cases
-   matter.js New API:
    -   Fix: Optimized some special cases in the ColorControl cluster default implementation
-   matter.js Controller API:
    -   Breaking: Adjusted some method signatures slightly (e.g. connect()) to summarize singe parameters into an options object
    -   Enhancement: Restructured Paired Node connection handling to make sure NodeStatus is correct and commands return in case of error. Reconnections are handled in the background.
    -   Enhancement: Takes over new connection options when a node is connected again after disconnect with different options

## 0.10.0 (2024-08-31)

-   IMPORTANT: This release upgrades Matter support from Matter 1.1 to the latest release, Matter 1.3.0.1. This includes BREAKING CHANGES in a number of areas due to specification changes and some improvements in how we define datatypes. For the most part these changes are transparent because they involve low-level APIs, implicit type names, or Matter features that were never adopted elsewhere. However, some small code changes may be necessary depending on how you use Matter.js.

-   Matter.js Parser and Code generator:
    -   Feature: We now generate all Matter datatypes and elements. This includes some we defined by hand previously and those introduced by the Matter 1.2 and Matter 1.3 specifications.
    -   Feature: We now generate some datatypes that are not officially global or part of a specific cluster but are nevertheless defined in Matter specifications.
    -   Enhancement: Expanded dialect for conformance, constraint and "other quality" DSLs.
    -   Enhancement: Includes numerous code generation improvements.
-   Matter.js Matter Definition, Clusters, Schemas and Device-Types (independent of the used API)
    -   Breaking: Cluster revisions have increased and there are new mandatory elements for a few clusters. We have implemented these in places where we provide non-skeletal cluster implementations.
    -   Breaking: Previously we generated redundant definitions for struct, enum and bitmap types in *Interface.ts and *Cluster.ts files. We've eliminated those in the interface files.
    -   Breaking: Previously we generated redundant TLV and types for datatypes used by multiple clusters. We now only provide these types in their canonical location (globally or in the `ClusterName` namespace for the base cluster).
    -   Breaking: Some datatype names have changed to align with changes in the Matter specification and to make names more logical.
    -   Breaking: We've removed a few deprecated definitions for unused Matter elements such as the Scenes cluster.
    -   Breaking: Globals.ts previously defined core datatypes for the Matter object model. These are now generated and individually importable.
    -   Breaking: We've removed a few old draft datatypes defined in [connectedhomeip](https://github.com/project-chip/connectedhomeip) that were abandoned, renamed or are still "draft" as of Matter 1.3.
    -   Breaking: Some types related to ClusterServer are simplified.  This should be largely transparent but the template arguments are slightly different
    -   Feature: Adds all elements (clusters, attributes, events, commands, device types and datatypes) introduced in Matter 1.2 and Matter 1.3.
    -   Feature: Adds all Standard Namespaces defined by Matter 1.3 
-   Matter-Core functionality:
    -   Breaking: Removes the discovery capability "softAccessPoint" as it was removed from the Matter specification
    -   Breaking: Matter.js now requires node.js 18+
    -   Breaking: We now target ES 2022 for transpiled output.  We have not adopted new language features but this does mean that we generate true class properties now
    -   Breaking: We've removed the APIs `tryCatch` and `tryCatchAsync`.  These were used internally -- not part of any Matter related API -- but were exported
    -   Feature: Increase Data Model revision to 17 (introduced by Matter 1.2)
    -   Feature: Added Base64 encoding/decoding support to ByteArray
    -   Feature: Added WildcardPathFlagsBitmap to Attribute expansion for read/subscribe Interactions
    -   Feature: Added Matter 1.3 session params
    -   Feature: Added support for Multi-Invokes for Matter 1.3 (default for now are 10 invokes till we have a better value)
    -   Enhancement: Update Session parameters in PASE/CASE to match Matter 1.3 specification
    -   Enhancement: Removes TCP and ICD TXT records from MDNS responses because both currently not supported and optional to reduce the size of the MDNS responses
    -   Enhancement: Adds encoding and decoding of custom TlvData in QR-Codes including extensible Schema support for the defined Matter fields
    -   Enhancement: Optimizes Read and Subscribe handling for clients/controller to better match with specification
    -   Enhancement: Adds encoding/decoding support for multiple device information in one QR-Code
    -   Enhancement: Makes processing of manual Pairing codes more robust directly on decoding level
    -   Enhancement: Refactored Message size handling to dynamically calculate payload size based on transport capabilities
    -   Enhancement: Refactored and cleanup CASE and PASE and corrected handling in some places
    -   Enhancement: Added BTP Idle timeout as defined in Matter specification
    -   Enhancement: Enhanced default implementation of GeneralDiagnostics cluster with new convenience methods
    -   Enhancement: Many more protocol and functionality syncs with matter specification 1.3
    -   Enhancement: The Network methods that handles NetworkInterfaces are now "MaybePromise" to allow async implementations
    -   Enhancement/Fix: Several fixes and optimizations in Session and Message Exchange handling
    -   Enhancement/Fix: Adjusted MRP behavior with chip and only use/expect MRP ion unreliable channels (UDP). Fixes BLE commissioning
    -   Fix: Adjusted ValidationErrors to be more specific if they should return "InvalidAction" ot "ConstraintError".
    -   Fix: Adjusted some returned errors to be more specific and to the specification (e.g. InvalidAction instead of Failure)
    -   Fix: Fixed StandaloneAck handling to use an outstanding ack number as piggybacked ack number
    -   Fix: Makes sure subscription maxInterval cannot exceed the matter defined maximum of 60mins
    -   Fix: Synced attMtu handling with chip to always use MTU-3 bytes for BLE connections
-   matter.js API:
    -   Breaking: Node.start() is now asynchronous and returns when the node is online. This is only breaking in that lack of await will result in an unhandled rejection. Node.bringOnline() is deprecated.
    -   Feature: Adds default implementations for i18n clusters including Localization, Time Format Localization and Unit Localization.
    -   Feature: Adds interactionBegin and interactionEnd events for ClusterBehaviors to demarcate online interactions that mutate state.
    -   Feature: Any state value defined with schema is now configurable via the environment.
    -   Feature: You may now mark endpoints as "non-essential" to prevent errors from incapacitating a node.
    -   Feature: Utility device types are added automatically to the endpoints when the relevant clusters (like PowerSource or ElectricalSensor) are existing on the endpoint
    -   Feature: Adds DescriptorServer#addTag to make adding tags more convenient
    -   Feature: Modifies DescriptorServer#addDeviceType to accept device type name to simplify avoidance of cyclical dependencies
    -   Enhancement: Various Endpoint methods throw the root cause when there is an error rather than logging the root cause and throwing a less descriptive error.
    -   Enhancement: Explicitly defines DescriptorServer as an endpoint requirement so attributes are configurable in TS directly
-   matter.js Controller API:
    -   Breaking: commissionNode() in CommissioningController now returns the Node-ID and not the PairedNode instance.
    -   Breaking: AttributeClient now throws an exception when an attribute should be subscribed which is not reporting updates via subscriptions
    -   Feature: Adds PaseCommissioner to allow to execute the initial (PASE based) commissioning process separately from the operational completion of the commissioning process, also allowed to be BLE only.
    -   Feature: Allows to complete the commissioning process for a node where this process was started by a PASE commissioner
    -   Feature: Allows to commission a node without directly connecting to it
    -   Enhancement: Always read attributes that do not report changes via subscriptions (including all unknown Attributes)
    -   Fix: Skips network commissioning during commissioning when the commissioning is already using an IP based channel (like UDP)
    -   Fix: Fixes Node reconnection when disconnected before
    -   Fix: Makes sure to always use the BLE scanner when required
    -   Fix: Prevents reading subscribed attributes from remote if not requested and needed
    -   Fix: (digitaldan) Makes sure to re-use the same callbacks and options for a re-subscription of a Paired Node
-   matter.js Legacy API:
    -   Deprecation: We've deprecated the hand-generated device type definitions used by the pre-0.8.0 API in DeviceTypes.ts. These device type definitions remain at Matter 1.1.
    -   Removal: We removed old Scenes cluster implementation which was never fully implemented or used by any Matter controller
-   matter.js-react-native:
    -   Feature: Introduces new package to provides a React Native compatible platform Implementations for Matter.js. This package is still in development and not fully working and should be considered experimental for now! Currently it tries to support UDP, BLE, AsyncStorage and Crypto platform features. See [README](./packages/matter.js-react-native/README.md) for more information.
-   matter.js chip and python Testing:
    -   Includes updates and infrastructure improvements for Matter.js use of tests defined in [connectedhomeip](https://github.com/project-chip/connectedhomeip)

### 0.9.4 (2024-07-19)

-   Matter-Core functionality:
    -   Feature: Allows to generate Certification declarations flagged as provisional for certification purposes
    -   Feature: Allows to disable mandatory field checks on TLV encoding when handling fabric sensitive structs
    -   Fix: Makes sure to remove fabric sensitive fields and events when they are not allowed to be read or subscribed
    -   Fix: Makes sure to handle commissioning related cases with PASE sessions correctly regarding temporarily added fabrics and certificates
    -   Fix: Verifies provided trusted root certificates completely

### 0.9.3 (2024-06-26)

-   Matter-Core functionality:
    -   Fix: Makes sure to clear all subscriptions from the subscriber noe and not only the current session when not keeping subscriptions

### 0.9.2 (2026-06-20)

-   Matter-Core functionality:
    -   Enhancement: Added some more certification relevant checks in Interaction server

### 0.9.1 (2024-06-01)

-   IMPORTANT: This version adds Access Control functionality and also tries to set missing ACL entries on startup on a best effort basis. If you encounter issues and have Access/Permission denied errors ain the logs then please delete and recommission the device to make sure all ACLs are set correctly. If this is not possible open GitHub issue or contact us in Discord to get help.
-   Matter-Core functionality:
    -   Feature: Implemented Access Control List (ACL) as required by Matter specification
    -   Enhancement: Enhanced several internal structures needed to support ACL properly
    -   Enhancement: Enhanced all datatypes that are MEIs to allow validation of the MEI and the allowed scopes and value ranges
    -   Enhancement: Remembers CATs from Sessions and uses them for CASE session resumptions
    -   Enhancement: Allows decoding of TlvLists with protocol specific tags
    -   Enhancement: Refactored channel management to match specification and allow several channels per fabric and node
    -   Enhancement: Closing message exchanges already when last message got acknowledged and prevent up to 9s waiting time for closures
    -   Enhancement: Prevents to announce a new commissionable device just before doing a factory reset
    -   Enhancement: Expires announcements for last removed fabric directly
    -   Fix: Fixes deepCopy to really doing a deep copy and not just copying the first level
-   matter.js Legacy API:
    -   Feature: Added Access Control cluster implementation
    -   Feature: Added minimal Group key management cluster implementation which supports no additional groups (so only IPK allowed)
    -   Enhancement: Enhanced Operational Credentials cluster to add needed ACLs on commissioning including backward compatibility
-   matter.js New API:
    -   Feature: Added Access Control cluster implementation
    -   Feature: Added minimal Group key management cluster implementation which supports no additional groups (so only IPK allowed)
    -   Enhancement: Enhanced Operational Credentials cluster to add needed ACLs on commissioning including backward
    -   Enhancement: Optimized Factory reset logic when last Fabric is removed
    -   Fix: Persist also writable and fabric scoped data in new API
    -   Fix: Releases locks also in Precommit errors
-   Chip testing:
    -   Added automatic testing of chip tests suites for ACE, ACL and partly IDM

### 0.9.0 (2024-05-14)

-   Matter-Core functionality:
    -   Feature: cluster default implementations for the following clusters were added/updated:
        -   BooleanState: Automatically emit the StateChange event when enabled for the cluster and the stateValue changes
        -   ColorControl: Implemented all features and commands as defined by specification with an optional transition logic managed by matter.js
        -   LevelControl: Implemented all non-Frequency command handlers as defined by specification with an optional transition logic managed by matter.js
        -   LocalizationConfiguration: Implemented activeLocale validation
        -   LowPower: Implemented event `enterLowPowerMode` to be emitted when the sleep command gets called
        -   ModeSelect: Implemented all features and commands as defined by specification
        -   Switch: Implement all features and events including debouncing (optional), switch-release, long- and multi-press detections
        -   TimeFormatLocalization: Implemented activeTimeFormat validation
        -   WindowCovering: Implemented all features and commands as defined by specification
    -   Enhancement: Adjusted handling of TlvList order to match better with matter specification and ensure field orders are preserved
    -   Enhancement: Adds Certificate validation and cryptographic verification during commissioning and CASE session establishment
    -   Enhancement: Adds additional logging information for PASE and CASE to better understand errors without debug logging
    -   Enhancement: Adds several Optimizations and adjustments for Obervers (e.g. Observable.isObserved)
    -   Fix: Corrects returned errors for two commands on OperationalCredentials cluster
-   matter.js Legacy API:
    -   Breaking: The object type for providing custom production certificates has changed to be now in sync with the DeviceCertification class (just the property names changed)
    -   Feature: Added on demand certification determination via an async certificate provider method (alternative to provideing certs directly) to determine certificates on first commissioning request
-   matter.js New API:
    -   Breaking: The name of the _$Change Events for attributes and such are changed to _$Changed . Please adjust your code!
    -   Breaking: Introduced ExtensionInterface to define extensible/custom methods for behavior/Cluster-Server implementation to be available when extending this class (needed because of a TS bug 27965)
    -   Feature: Added on demand certification determination via an async certificate provider method (alternative to provideing certs directly) to determine certificates on first commissioning request
    -   Enhancement: Optimized constraint validations and conformance error messages
    -   Enhancement: Conditionally enables the ReachableChanged event on the Root Endpoint BasicInformation cluster if the reachable attribute is defined in the defaults
    -   Enhancement: Allow to register events directly when initializing endpoints like in legacy API
    -   Enhancement: Allows for cluster implementations to dynamically add/enable state attributes and events
    -   Enhancement: Added "fieldName$Changing" event handlers that emit in transaction pre-commit and allow for state mutation and will cycle for a limited number of times until state is stable
    -   Enhancement: Allows "fieldName$Changed" and "fieldName$Changing" event handlers to be async
    -   Enhancement: Adds Conformance validation for enums, fieldname references and some more cases
    -   Enhancement: Makes various config variables apply dynamically
    -   Enhancement: Added environment variable `network.interfaceNameTypeMap' to allow mapping of network interface names to types (Wifi, Thread, Ethernet)
    -   Fix: Fixes some issues around event handling in the new API and makes sure events are not de-registered on factory resets
    -   Fix: Corrects the returned status error code when an Enum value is set to an invalid value
    -   Fix: Fixes a floating promise in FailsafeTimer; it tended to kill a test run without an easy way to identify the cause
    -   Fix: Fixes bounds check with references to null fields
    -   Fix: Addresses rejections that were erroniously being treated as uncaught when multiple reactions were queued
-   Chip testing:
    -   Enhancement: Adds automatic CI testing for all clusters listed in [matter.js Readme](./packages/matter.js/README.md)
-   matter.js tooling:
    -   Enhancement: Migrates cluster identification to the pattern used in the newer device code. It now scans the entire document rather than attempting to navigate via the index. This is simpler and more resilient
    -   Enhancement: Various other small changes improve resiliency
    -   Enhancement: Removes the "main" closure from codegen scripts that added a bit of friction to debugging
    -   Enhancement: Adds proper CLI support to codegen scripts to override various behaviors and provide information on the script
    -   Enhancement: We now version the intermediate models. In the future we can use this to add informational revision information to model elements and make the API adaptive based on the targeted Matter version
    -   Fix: Fixes a bug that was causing field-level prose to be incorrectly associated with the containing element in malformed portions of the core spec

### 0.8.1 (2024-04-15)

-   Matter-Core functionality:
    -   Cluster default implementations for the following clusters were added/updated:
        -   (GreydonDesu) Feature: DoorLock: Implemented bare minimal commands to lock/unlock the door
        -   Enhancement: Enhanced Identify cluster default implementation by additional state `isIdentifying` and events `startIdentifying` and `stopIdentifying`
    -   Enhancement: Diagnostic and logging information, also on SIGUSR2 signal for node.js
    -   Fix: Updates subscribed events on structure updates to make sure also new events are reported correctly
    -   Fix: Removed invalid length assumption in Sigma2
-   matter.js New API code flows:
    -   Enhancement: Optimizes Node activity tracking and shutdown/startup handling

## 0.8.0 (2024-03-29)

-   Packages
    -   IMPORTANT: We switch away from re-exporting all matter.js functionality in matter-node.js, so please adjust your imports and make sure that you include matter.js together with matter-node.js in your dependencies in the exact same version!
    -   Changed BLE library (Bleno/Noble) to another fork with better support for Windows and UART devices
-   Matter-Core functionality:
    -   Breaking: Storage implementations got added new methods "contexts", "values" and a multi-set valiant that need to be implemented if you have own Storage implementations. Also, storages now derive from a SyncStorage or MaybeAsyncStorage class weather they are sync or async
    -   Adjustment: Cluster versions do not need to be persisted, so remove in legacy and new API
    -   Fix: Decode Empty nullable data types as null when they have constrains that would require a minimum length
    -   Fix: Convert Error type of Network errors and handle in case of subscription failures
    -   Fix: Fixes a cryptographic issue that failed PASE establishment in 1/255 times, Replace BN/elliptic by @noble/curves library
    -   Fix: Fixed ClusterClient methods set and subscribe to really return the Promise of the action
-   matter.js API:
    -   IMPORTANT: Introduction of new High level API with complete Device type support for Matter 1.1 types, see [migration guide](./docs/MIGRATION_GUIDE_08.md). For now the known API that we had up top 0.7 is still included and fully working and compatible when old imports are used, but called "Legacy" for now. It will be removed in a later version not yet decided.
    -   Feature: Introduced Environment concept to centralize MDNS, storage and configuration and platform specific central functionalities (Replaces MatterServer from Legacy API).
    -   Feature: Enhanced Matter protocol and interaction abstractions and introduced transactional handling of actions which are rolled back completely in case onf errors.
-   matter-node.js
    -   Enhancement: Makes sure console.log on node.js correctly log Proxy objects with their data and not the Proxy object itself
    -   Enhancement: Allows to send SIGHUP2 signal to the node.js process to print out information on running timers and promises of the process to console
-   matter-node.js Examples
    -   IMPORTANT: All existing example scripts got renamed to \*Legacy.ts when the use the "old/until now"-API and can be used directly after changing the name (exception: DeviceNode.ts became DeviceNodeFullLegacy.ts!). They are 100% compatible to the ones before.
    -   Feature: Added all examples again converted to use the new devices API and we also added some more new device types to show the new API better
    -   Feature: Enhanced DeviceNodeFull example to show several more way on how to use the new API and special cases.
    -   Feature: Enhanced DeviceNodeFull example to simulate a Thread Networking device to check BLE commissioning flows
-   matter.js Tooling
    -   Enhanced Code generation to also generate classes for Cluster implementations and device types with full Feature configurability and TypeScript typing support for this

## 0.7.5 (2024-02-23)

-   Matter-Core functionality:
    -   Feature: Allowed multiple Loggers and log targets to be registered. Logging to console is still default
    -   Enhancement: Implemented handling for session interval parameters as defined by Matter 1.2 specification
    -   Enhancement: Improved discovery data handling and use MDNS data for Pase/Case connections session interval parameters
    -   Enhancement: Storing session parameter with session resumption details to reuse on session restores
    -   Enhancement: Enhanced encoding of fabricIndex field in write interactions and optimized validation for such cases
    -   Enhancement: Prevented resending the same MDNS scanner queries
    -   Enhancement: Optimized MDNS Scanner queries to prevent resending of queries that are already in progress
    -   Enhancement: Optimized Commissioning error handling for Controller
    -   Enhancement: Enhanced ValidationError to provide the affected structure-aware fieldname in case of an error
    -   Fix: Improved Standalone Ack handling for messages to match Matter 1.2 specification
    -   Fix: Adjusted commands GoToLiftPercentage and GoToTiltPercentage to match with Matter SDK and work around specification issue
    -   Fix: Fixed BLE commissioning for Controller
    -   Fix: Makes sure to validate the data when invoking a command from a cluster client
    -   Fix: Only set session active timestamp if we create a session based on an incoming message and not when we are the creator of the session to prevent too fast resubmissions
    -   Fix: Correctly handle CASE Resumptions without known resumption records and fallback to a full CASE session establishment
    -   Fix: Enhanced commissioning flow based on latest Matter SDK test cases and match with specification
    -   Fix: Enhanced handling for fabric scoped command invokes to match with specification
    -   Fix: Enhanced handling for fabric sensitive attribute reads to match with specification
-   matter.js API:
    -   Fix (potentially Breaking): Remove NetworkCommissioningCluster (Ethernet) from default added clusters in CommissioningServer because we formally have an out-of-band network connection, re-add manually if needed!
    -   Enhancement: Allowed to pass connect options when connecting a node for Controller
    -   Enhancement: Stored Discovery and Basic information data for commissioned nodes and allow API access for easy determination of devices without need to connect to them
    -   Enhancement: Improved OnOff/Dimmable Lighting devices and add Startup handling to match specification
    -   Enhancement: Remove Scenes cluster for now from all device types because provisional and changes upcoming with Matter 1.3
    -   Enhancement: Optimized Commissioning error handling
    -   Enhancement: Added connection options to Controller connect methods
    -   Enhancement: Enhanced CLI arguments parser to allow "--name" additionally to "-name"
    -   Fix: Adjusted the Group limits in GroupKeyManagement cluster to 1 because we do not support groups yet
    -   Fix: (Luligu) Corrected the Device type for bridged nodes with Power source information
    -   Fix: Adjusted Commissioning logic for Controller to accept devices without network commissioning cluster by assuming out-of-band IP connection
-   matter.js shell:
    -   Feature: Added support for Debug logging into a Logfile additionally to e.g. Info logging in console
    -   Enhancement: Adjusted logic to output detailed node information on nodes command
    -   Enhancement: Do not subscribe all attributes when connecting a node for administrative actions (unpair, open commissioning windows)
    -   Enhancement: Allowed to specify the BLE HCI id as shell start parameter and store in settings
    -   Enhancement: Added attribute, event and command actions in the shell based on the Cluster model (all known Matter 1.1 clusters are supported)
    -   Enhancement: Enhanced the Shell Readme with many information and examples
    -   Fix: Correctly quote when showing configuration values for wifi- and thread-credentials
    -   Fix: Fixed issues when using quoted strings as CLI parameters (e.g. for wifi/thread credentials or JSON structs for commands/attribute writes)

## 0.7.4 (2023-12-31)

-   Matter-Core functionality:
    -   Enhancement: Refactor Core Session management to match specification
    -   Enhancement: Refactor message duplication detection and handling to match specification
    -   Feature: Upgrade Interaction protocol revision to 11 (Matter 1.2) and adjust event error handling in DataReports

## 0.7.3 (2023-12-18)

-   Matter-Core functionality:
    -   Feature: Added CASE Authenticated Tags support (initialization from NOC and validation only)
    -   Enhancement: Added validation handling to Invoke processing
    -   Fix: Fixed message size check to allow processing of two big non matter UDP messages
-   matter.js API:
    -   Feature: Added NodeStateInfo state "Decommissioned" to inform from about a successful decommissioning of a device
    -   Feature: Added check that provided unique storageKeys are really unique
    -   Fix: Makes sure to initialize all nodes in the MatterServer on startup also if errors occur on single ones
    -   Fix: Only try to connect to a commissioned device in controller if it has at least one
    -   Fix: Makes sure to call commissioningChanged callback when device is factory reset
    -   Fix: Really remove all data in factory reset of a device

## 0.7.2 (2023-12-04)

-   Matter-Core functionality:
    -   Corrected default values for TemperatureMeasurement Cluster
    -   Handled Message extensions and Secured extensions in matter messages correctly (means they are ignored for now but read from the data stream)
    -   Handles too huge UDP messages correctly by dropping such messages

## 0.7.1 (2023-11-24)

-   Matter-Core functionality:
    -   Optimized Exchange deletion and change a throw to log when a already deleted Exchange should be deleted again
-   matter.js API:
    -   Added some convenient methods on PairedNode instance to access Clusters on Devices and also the RootEndpoint (if needed)
    -   Added method to cancel a running discovery process for commissionable devices

## 0.7.0 (2023-11-13)

-   General
    -   Breaking: Changed ES target from ES5 to ES2018 (affected environments probably already didn't support matter.js)
    -   Feature (vilic): Added project references and additional tsconfigs to support standard tsc development workflows
    -   Enhance: Optimizing build speed
    -   Enhance: matter-node-ble.js is published as CJS/ESM hybrid package
    -   Enhance: matter-node.js-examples is published as ESM module
-   Matter-Core functionality:
    -   Breaking: QrCodes are not longer pre-rendered, but can be generated by QrCode.get() (from schema export),see examples
    -   Fix: Handles event data correctly on subscription initially and also on updates to trigger the listeners
    -   Fix (vilic): Adjust network interface handling for Windows to use the zone id instead of network interface name
    -   Enhance (vilic): Added MDNS Memberships to sockets for better operation on Windows and other platforms
    -   Enhance: Refactor session management and make sure also controller handle session close requests from devices
    -   Enhance: Refactor close handing for exchanges and channels to make sure they are closed correctly
    -   Feature: Added detection of missing Subscription updates from a device and allow to react to such a timeout with callback
    -   Feature: Added generation method for random passcodes to PaseClient
    -   Feature: Generalized Discovery logic and allow discoveries via different methods (BLE+IP) in parallel
    -   Feature: Added functionality to clear session contexts including data in sub-contexts or not
    -   Feature: Enhance discovery methods to allow continuous discovery for operational devices
-   matter.js API:
    -   Breaking: Rename resetStorage() on CommissioningServer to factoryReset() and add logic to restart the device if currently running
    -   Breaking: Restructure the CommissioningController to allow pairing with multiple nodes
        -   Adjusts some property and structure namings to be more consistent
        -   Introducing class PairedNode with the High level API for a paired Node
        -   Restructured CommissioningController to handle multiple nodes and offer new high level API
        -   Changed name of the unique storage id for servers or controllers added to MatterServer to "uniqueStorageKey"
        -   Adjusted subscription callbacks to also provide the nodeId of the affected device reporting the changes to allow callbacks to be used generically when connecting to all nodes
        -   Introduces a node state information callback to inform about the connection status but also when the node structure changed (for bridges) or such.
    -   Breaking: Deprecated the option "mdnsAnnounceInterface" and replaced by "mdnsInterface" and now used to limit announcements and scanning to a specific interface
    -   Breaking: Makes sure that also nodes added to a MatterServer after it was started are also started to behave the same. "add" methods are now async.
    -   Feature: Enhanced CommissioningServer API and CommissioningController for improved practical usage
    -   Feature: Makes Port for CommissioningServer optional and add automatic port handling in MatterServer
    -   Feature: Allows removal of Controller or Server instances from Matter server, optionally with deleting the storage
    -   Enhance: Makes passcode and discriminator for CommissioningServer optional and randomly generate them if not provided
-   matter-node-shell.js
    -   Feature: Completely refactored and enhances shell to support commissioning, identify and many more new commands. See Readme, try it
-   matter-node.js-examples
    -   Breaking: Rename parameter -announceinterface to -netinterface and use for announcements and scanning

## 0.6.0 (2023-10-08)

-   Matter-Core functionality:
    -   Fix: Adjusted Event Priority definition to match to specs
    -   Fix: Adjusted Bleno and Noble to be optional Dependencies to allow building the Monorepo also when these are failing (e.g. on Windows)
    -   Fix: Added missing MDNS announcement expiry and allowed to announce fabrics and an open commissioning window in parallel
    -   Fix: Prevented crash when logging undefined/null values
    -   Feature: Implemented TimedInteractions for Write/Invoke request s as required by specs
    -   Feature: Added support for generic Response suppression if requested or needed for group communication
    -   Feature (orlenkoo) Implemented first OnOff Cluster Lighting feature command handlers (WIP)
    -   Feature: Also publishes matter-node.js packages as ESM in parallel to CJS
    -   Feature: Added clear method to the storage classes to allow factory reset of the storage
    -   Feature: Added ICAC (Intermediate CA Certificate) decoding
    -   Feature: Implemented Array chunking for DataReport messages to allow also bigger array structures to be sent
    -   Feature: Implemented Tag compression for DataReport messages (but disabled it because standard do not support it officially yet)
    -   Feature: Refactor complete commissioning logic (AdministratorCommissioning, GeneralCommissioning, OperationalCredentials clusters) to match to specs and implement main logics as defined
    -   Enhance: Memory footprint optimizations
    -   Enhance: Introduced building and building, running and test executions scripts to not use ts-node anymore and many more optimizations to test and build processes
    -   Enhance: ClusterFactory internally uses a simplified method of CLuster types that are compatible to the current ones but soon might replace them
    -   Enhance: Using longer response timeouts when Failsafe timer is active during commissioning (Controller)
    -   Enhance: Optimized Commissioning logic of Controller implementation regarding failsafe timers and network commissioning
    -   Enhance: Added timeout handing to the Message queue to prevent reading DataReports get stuck if device do not send anymore
    -   Enhance: Added support in StatusResponseError to also handle a cluster specific status code (for write and invoke)
    -   Enhance: Added init and destroy methods to the Cluster-handlers to allow to build proper cluster logics and also to free resources (e.g. stop timers on cluster destroy)
    -   Enhance: Re-Announce the device when a subscription was cancelled by a peer in order to have a fast reconnect of the peer
    -   Enhance: Adjusted MDNS implementation to be more near to MDNS specifications and also added performance optimizations
-   matter-node.js:
    -   Fix: (vilic) Enhancements for windows networking and tooling
-   matter.js API:
    -   Breaking: Move "disableIpv4" from CommissioningController/Server options to MatterServer to also consider it for MDNS scanning and broadcasting
    -   Breaking: Change MatterServer constructor second parameter to be an options object
    -   Breaking: Streamline Device API and rename onOff/isOnOff -> get/setOnOff
    -   Breaking: EndpointStructureLogger (method logEndpointStructure) was moved from util to device export!

## 0.5.0 (2023-08-22)

-   Matter-Core functionality:
    -   Breaking: Added support to allow to clearly model some more attribute types with internally different behaviour:
        -   Added types for WritableFabricScopedAttribute and OptionalWritableFabricScopedAttribute
        -   Added types for FixedAttribute and OptionalFixedAttribute
        -   Added FixedAttributeServer which only allows to "get" the value but not to set it
        -   Added FabricScopedAttributeServer which gets and sets the value based on the provided fabric
        -   Updated ClusterServerObj and ClusterClientObj typings to respect these Attribute types
        -   Updated all Cluster definitions that use such attribute types
    -   Breaking: Add Interface for Events which requires to define the supported events when creating a ClusterServer
    -   Breaking: Include Event support in InteractionClient which changes several Read/Subscribe method signatures or adds new methods
    -   Breaking: GeneralCommissioningServerHandler is now a function that takes configuration for setRegulatoryConfig handling
    -   Breaking: Types of specific clusters are no longer exported flat on main level. Cluster exports are now namespaces that include their types.
    -   Breaking: All collection files meant to be used for exports only are renamed to export.ts and should not be used for internal imports
    -   Breaking: Attribute listener methods renamed: addListener -> addValueSetListener, addMatterListener -> addValueChangeListener (also remove methods) to make it more clear what they do
    -   Breaking: Change from object style to Branded types for special Datatype objects (e.g. "new VendorId(0xFFF1)" -> "VendorId(0xFFF1)")
    -   Breaking: ClusterClient and ClusterServer classes were moved from "interaction" export to "cluster" export
    -   Breaking: Refactor the (low level) ClusterClient API to be more convenient to use with many optional fields for read/write/subscribe
    -   Breaking: Cluster\*Obj and the internal representation for more correct typings
    -   Breaking: The InteractionClient is no longer exchangeable in ClusterClient cases (because makes no sense and was never working)
    -   Feature: Enhance CommissioningServer options to also specify GeneralCommissioningServer details and settings
    -   Feature: Adjust RegulatoryConfig Handling in Device and Controller to match with specifications
    -   Feature: Endpoint Structures use custom-unique-id (from EndpointOptions)/uniqueStorageKey (from BasicInformationCluster)/serialNumber (from BasicInformationCluster)/ Index (in this order) to store and restore the endpoint ID in structures
    -   Feature: (@mahimamandhanaa) Add BTP (Bluetooth Transport Protocol) codec class for encoding and decoding of BTP messages
    -   Feature: Enhanced BitMap typing and Schemas to allow "Partially" provided Bitmaps by suppressing the "unset" bits
    -   Feature: Allow to define discoveryCapabilities structure when getting pairing code in CommissioningServer
    -   Feature: Added Bluetooth package (matter-node-ble.js) to allow to use Bluetooth as transport layer for initial commissioning. Implemented device side for now
    -   Feature: Global Attributes are also accessible in ClusterClient instances (e.g. to get the list of features of the cluster)
    -   Feature: Refactor Controller Commissioning process and add network commissioning support
    -   Feature: Correctly Handle FabricIndex fields for Read and Write requests
    -   Feature: Handle subscription errors and destroy session if failing more than 3 times
    -   Feature: Add full event support (Device and Controller) including triggering some default events automatically (startup, shutdown, reachabilityChanged, bootReason)
    -   Feature: Added support for dataVersionFiltering and eventFilters for read and subscribe requests for Device and Controllers
    -   Feature: Added more parameters to several InteractionClient methods to allow to configure more parameters of the requests
    -   Feature: Allows subscripts to be updated dynamically when the endpoint structure for bridges changes by adding or removing a device
    -   Feature: When used as Controller also "unknown" CLusters, Attributes, Events and DeviceTypes are generically parsed and supported and can be detected as unknown in code
    -   Feature: When used as controller the read data about supported attributes, events are considered when create Attribute/EventClient objects and can be differentiated by PresentAttributeClient/UnknownPresentAttributeClient class types
    -   Enhance: Device port in MDNSBroadcaster is now dynamically set and add UDC (User directed Commissioning) Announcements
    -   Enhance: Enhanced MessageCodec and check some more fields
    -   Enhance: Added possibility to define conditional cluster attribute/Command/event definitions and introduce runtime checking for these. Part of Cluster Structure rework still WIP
    -   Enhance: (@vves) Add Window Covering Cluster definition
    -   Enhance: Split up and corrected PowerSource and PressureMeasurement Cluster based on Matter 1.1 Specs
    -   Enhance: Detailed cluster data model and related logic
    -   Enhance: Generates all cluster definitions from Matter 1.1 specification and CHIP v1.1-branch automatically. This brings basic definition support for all clusters!
    -   Enhance: Makes sure Fabric-Scoped requests are handled correctly for read and subscriptions
    -   Enhance: All Errors thrown by the library are now derived from the MatterError class and split up into several subclasses
    -   Fix: Added missing PulseWidthModulationLevelControlCluster to AllCLusters
    -   Fix Typing of Commands in ClusterClient if no commands were present
    -   Fix: Fixes equality checks in Attribute servers to check deeper than just === (and introduce new util method isDeepEqual)
    -   Fix: Makes sure an error received from sending subscription seed data reports is not bubbling up and activate subscription after successful seeding
    -   Fix: Allows Node.js Buffer objects to be persisted to storage as a Uint8Arrays that they subclass
    -   Fix: Fixes a Subscription timer duplication issue and collect attribute changes within a 50ms window to reduce the number of subscription messages
    -   Fix: Returns correct Error-Status for Read-/Write-/Subscribe- and Invoke-Requests
    -   Fix: Fixes TLV Encoding for strings with UTF8 relevant characters
    -   Fix: Adjusted DataVersion handling to track version on ClusterInstance level as required by Specs. Stored values that might got invalid by this change are deleted and recreated on next change.
    -   Refactor: Refactor Endpoint structuring and determination to allow dynamic and updating structures
-   matter.js API:
    -   Breaking:
        -   Adjusted some constructors of the new API and remove the option to pass an array of clusters to be added initially because this was no longer compatible to the strong typing in some places. Use addClusterServer and addClusterClient methods
        -   Endpoint ID parameter got replaced by an EndpointOptions structure that also allows to define a custom unique ID for endpoint structuring
        -   Composed devices objects should only be used on an Aggregator
    -   Deprecation: The classes MatterDevice and MatterController are deprecated to be used externally to the library and will be removed in later versions.
    -   Feature: Enhance Storage system to allow to create subcontext stores to allow better separation of data
    -   Feature: Allow to also remove devices from Aggregators
    -   Feature: Optionally allow to define discovery capabilities when generating Pairing code
    -   Feature: Add methods to CommissioningServer/Controller class to get information on active sessions and commissioned fabrics
    -   Feature: Enhance CommissioningController to allow subscribing to all attributes and events directly on startup
-   Reference implementation/Examples:
    -   Breaking: The storage key structure got changed to allow multi node operations within one process. This requires to change the storage key structure and to migrate or reset the storage.
        -   Migration: prepend any storage key except Device._ and Controller._ with "0." in the filename
    -   Deprecation: The CLI Examples LegacyDeviceNode and LegacyControllerNode is removed in this version! Use the new variants please.
    -   Change: The default storage names now start with a "." at the beginning to allow to hide them in some file explorers and git.
    -   Change: Example script are moved to package matter-node.js-examples
    -   Feature: The Device example script got a new parameter -ble to also initialize the Bluetooth transport layer
    -   Feature: The Controller example script got a new parameter -ble to also initialize the Bluetooth transport layer
    -   Feature: The Controller example script got a new parameters -ble-\* to provide Wi-Fi/Thread network credentials to use for device commissioning
    -   Feature: Add stopping of the example scripts to allow clean shutdown and sending shutdown Event
    -   Feature: Add CLI parameter to define the loglevel and log format; default log format changed to ANSI when executed in a shell/tty
    -   Feature: Log the endpoint structure of the device/commissioned device on start
-   Misc:
    -   Added Specification links for Matter Specifications 1.1
    -   Optimize typing exports for node10 TS settings
    -   Add optional parameter to define a uniqueID used in serial number of examples
    -   Add WIP package matter-node-shell.js with the goal to offer a node.js based shell-based controller implementation
    -   Add new util class EndpointStructureLogger which logs all endpoint details

## 0.4.0 (2023-05-16)

-   Matter-Core functionality:
    -   Deprecation: The classes MatterDevice and MatterController are deprecated to be used externally to the library and will be removed in later versions.
    -   Deprecation: The CLI Examples LegacyDeviceNode and LegacyControllerNode will be removed in next version! Use the new variants please.
    -   Feature: Generate global Attributes attributeList, acceptedCommandList and generatedCommandList when generating cluster servers (when used with New API!)
    -   Feature: (@digitaldan) Added decoding of Pairingcodes to determine discriminator and pin for Controller usage
    -   Feature: Provide the Endpoint as data field for command Handlers to allow to access the endpoint data and other clusters on that endpoint if needed
    -   Feature: Add Implementations of Scenes and Groups-Clusters (still to be tested with Controllers in depth!)
    -   Feature: Add ClusterExtend to allow building Feature-based conditional cluster definitions (and do that for OnOff/Network-Commissioning)
    -   Feature: Refactored Endpoint/Fabric aware Attributes with Getter functions to use Endpoint instance
    -   Feature: Added automatic API documentation generation (not included in npm package but can be build locally using npm run build-doc)
    -   Feature: Improved Command Invoke Logging
    -   Adjustment: Do not send empty arrays for empty subscription messages to further shorten the payload
    -   Fix: Respond with Unsupported Command when a unknown command is received and log the error
    -   Fix: Increase the array maximum size according to specs
    -   Fix: Fixed internal TlvTag representation to allow also decoding of the internal object format of a Tlv stream
    -   Fix: Adjust internal tag encoding to not use {} when empty
-   matter.js API:
    -   Feature: Introduce new High level API, see [API.md](./packages/matter.js/API.md) for details!
    -   Breaking: Move DeviceTypes.ts from common to device directory and rename DEVICE to "DeviceTypes"
    -   Breaking: ClusterClient interface names changed to get/set/subscribeNAMEAttribute to prevent overlapping with commands
    -   Breaking: Revamp internal APIs and convert ClusterServer into an object approach to allow dynamic methods to be defined for get/set/subscribe and streamline the API between ClusterClient and ClusterServer
    -   Feature: Introduce NamedHandler util class for an event style typed and named handler/callback approach
    -   Feature: Use NamedHandler as commandHandler to forward command calls like identify to the Device classes and testEvenTriggered for commissionable node class
    -   Feature: Add constructor value to hand over initial values of the onoff Cluster when initialing the default cluster
    -   Feature: make sure BridgedBasicInformation cluster is always set when adding a bridged device and no data parameters were provided
    -   Feature: (@lauckhart) Enhance Logging framework to also allow ANSI and HTML colored output and added some features, details see #129
-   matter-node.js:
    -   Breaking: Remove the exposed legacy API classes (MatterDevice/MatterController) and legacy examples from the exported lists
    -   Feature: Autoregister Crypto, Time and Network in their Node.js variants when including packages from @project-chip/matter-node.js root package but only if not yet registered (so can be overridden by the developer)
    -   Examples/Reference implementations:
        -   The reference implementations are moved to example directory and details moved into own [README.md](./packages/matter-node.js-examples/README.md) file
        -   the "npm run matter" command got renamed to "npm run matter-device" (same for binary usage
        -   Add hints for all imports in the examples to show what the corresponding "matter-node.js" import would be (because they cannot be used directly for build reasons)
        -   Added the "npm run matter-\*" commands also to the base package.json
        -   Added parameter -clearstorage to start with an empty storage

## 0.3.0 (2023-05-03)

-   Initial release of matter.js and matter-node.js packages after the code merge
-   From now on we will add a changelog for each release

## < 0.3.0

-   Releases of matter.js with initial Logic<|MERGE_RESOLUTION|>--- conflicted
+++ resolved
@@ -10,14 +10,12 @@
 -->
 
 ## __WORK IN PROGRESS__
-<<<<<<< HEAD
+
 -   @matter/protocol
     - Adjustment: For subscriptions we now trigger event listeners before attribute listeners
-=======
-
-- @project-chip/matter.js
+
+-   @project-chip/matter.js
     - Fix: Allows more cases when checking if a device is battery powered to address real world devices
->>>>>>> d2a9104a
 
 ## 0.12.0 (2025-01-23)
 
