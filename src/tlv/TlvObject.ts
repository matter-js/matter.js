--- conflicted
+++ resolved
@@ -81,7 +81,6 @@
             const { field, name } = fieldName;
             result[name] = field.schema.decodeTlvInternalValue(reader, elementTypeLength);
         }
-<<<<<<< HEAD
         // Check mandatory fields and, if missing, populate with fallback value if defined.
         for (const name in this.fieldDefinitions) {
             const { optional, fallback } = this.fieldDefinitions[name];
@@ -91,9 +90,6 @@
             if (fallback === undefined) throw new Error(`Missing mandatory field ${name}`);
             result[name] = fallback;
         }
-        this.validate(result);
-=======
->>>>>>> 6d98d859
         return result as TypeFromFields<F>;
     }
 
