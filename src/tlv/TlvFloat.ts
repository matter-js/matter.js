/**
 * @license
 * Copyright 2022 Project CHIP Authors
 * SPDX-License-Identifier: Apache-2.0
 */

import { DataReaderLE } from "../util/DataReaderLE";
import { DataWriterLE } from "../util/DataWriterLE";
import { TlvType, TlvCodec, TlvTag, TlvLength, TlvTypeLength } from "./TlvCodec";
import { TlvSchema } from "./TlvSchema";

const FLOAT32_MIN = -340282346638528859811704183484516925440.0;
const FLOAT32_MAX = 340282346638528859811704183484516925440.0;

/**
 * Schema to encode a float in TLV.
 * 
 * @see {@link MatterCoreSpecificationV1_0} § A.11.1
 */
 class FloatSchema extends TlvSchema<number> {
    constructor(
        private readonly min?: number,
        private readonly max?: number,
        private readonly precision: TlvLength.FourBytes | TlvLength.EightBytes = TlvLength.EightBytes,
    ) {
        super();
    }

    /** @override */
    protected encodeTlv(writer: DataWriterLE, value: number, tag: TlvTag = {}): void {
        const typeLength: TlvTypeLength = { type: TlvType.Float, length: this.precision };
        TlvCodec.writeTag(writer, typeLength, tag);
        TlvCodec.writePrimitive(writer, typeLength, value);
    }

    /** @override */
    protected decodeTlv(reader: DataReaderLE) {
        const { tag, typeLength } = TlvCodec.readTagType(reader);
        if (typeLength.type !== TlvType.Float) throw new Error(`Unexpected type ${typeLength.type}.`);
        let value = TlvCodec.readPrimitive(reader, typeLength);
        this.validate(value);
        return { tag, value };
    }

    /** @override */
    validate(value: number): void {
        if (this.min !== undefined && value < this.min) throw new Error(`Invalid value: ${value} is below the minimum, ${this.min}.`);
        if (this.max !== undefined && value > this.max) throw new Error(`Invalid value: ${value} is above the maximum, ${this.min}.`);
    }
}


/** Double TLV schema bounded by a min / max. */
export const TlvBoundedDouble = (
    { min, max }: { min?: number, max?: number } = {},
    precision?: TlvLength.FourBytes | TlvLength.EightBytes,
) => new FloatSchema(min, max, precision);

/** Float TLV schema. */
<<<<<<< HEAD
export const TlvFloat = TlvBoundedDouble(FLOAT_RANGE, TlvLength.FourBytes);
=======
export const TlvFloat = TlvBoundedDouble({ min: FLOAT32_MIN, max: FLOAT32_MAX}, TlvType.Float32);
>>>>>>> 947543e0

/** Double TLV schema. */
export const TlvDouble = TlvBoundedDouble(); // number type is a double internally so no need to specify a range<|MERGE_RESOLUTION|>--- conflicted
+++ resolved
@@ -57,11 +57,7 @@
 ) => new FloatSchema(min, max, precision);
 
 /** Float TLV schema. */
-<<<<<<< HEAD
-export const TlvFloat = TlvBoundedDouble(FLOAT_RANGE, TlvLength.FourBytes);
-=======
-export const TlvFloat = TlvBoundedDouble({ min: FLOAT32_MIN, max: FLOAT32_MAX}, TlvType.Float32);
->>>>>>> 947543e0
+export const TlvFloat = TlvBoundedDouble({ min: FLOAT32_MIN, max: FLOAT32_MAX}, TlvLength.FourBytes);
 
 /** Double TLV schema. */
 export const TlvDouble = TlvBoundedDouble(); // number type is a double internally so no need to specify a range